--- conflicted
+++ resolved
@@ -14,17 +14,10 @@
     name: "Run CodeQL Workflow"
     uses: ./.github/workflows/codeql.yml
   automerge:
-<<<<<<< HEAD
-    name: "Auto-merge Dependabot PR"
-    needs:
-      - analyze
-      - build
-=======
     name: "Auto-merge PR (Dependabot only!)"
     needs:
       - ci
       - codeql
->>>>>>> 49e8e0b5
     runs-on: ubuntu-latest
     if: github.actor == 'dependabot[bot]'
     steps:
