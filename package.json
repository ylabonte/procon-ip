--- conflicted
+++ resolved
@@ -1,10 +1,6 @@
 {
   "name": "procon-ip",
-<<<<<<< HEAD
-  "version": "1.1.1",
-=======
   "version": "1.2.1",
->>>>>>> 04271cb0
   "description": "Library for the ProCon.IP pool controller",
   "license": "MIT",
   "homepage": "https://github.com/ylabonte/procon-ip#readme",
@@ -22,17 +18,10 @@
   ],
   "scripts": {
     "test": "",
-<<<<<<< HEAD
-    "format": "prettier --write \"src/**/*.ts\"",
-    "lint": "tslint -p tsconfig.json",
-    "build": "tsc",
-    "build:docs": "typedoc --out docs/ src/ && touch docs/.nojekyll",
-=======
     "format": "npx prettier --write \"src/**/*.ts\"",
     "lint": "npx tslint -p tsconfig.json",
     "build": "npx tsc",
     "build:docs": "npx typedoc --excludeInternal --out docs/ src/ && touch docs/.nojekyll",
->>>>>>> 04271cb0
     "prepare": "npm run build",
     "prepublishOnly": "npm test && npm run lint"
   },
@@ -50,13 +39,8 @@
     "prettier": "^2.3.2",
     "tslint": "^6.1.3",
     "tslint-config-prettier": "^1.18.0",
-<<<<<<< HEAD
-    "typedoc": "^0.20.19",
-    "typescript": "^4.1.3"
-=======
     "typedoc": "^0.21.9",
     "typescript": "^4.4.2"
->>>>>>> 04271cb0
   },
   "dependencies": {
     "axios": "^0.21.3"
