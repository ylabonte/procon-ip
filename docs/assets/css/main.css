<<<<<<< HEAD
=======
:root {
  --color-background: #fdfdfd;
  --color-text: #222;
  --color-text-aside: #707070;
  --color-link: #4da6ff;
  --color-menu-divider: #eee;
  --color-menu-divider-focus: #000;
  --color-menu-label: #707070;
  --color-panel: #fff;
  --color-panel-divider: #eee;
  --color-comment-tag: #707070;
  --color-comment-tag-text: #fff;
  --color-code-background: rgba(0, 0, 0, 0.04);
  --color-ts: #9600ff;
  --color-ts-interface: #647f1b;
  --color-ts-enum: #937210;
  --color-ts-class: #0672de;
  --color-ts-private: #707070;
  --color-toolbar: #fff;
  --color-toolbar-text: #333;
}

>>>>>>> 04271cb0
/*! normalize.css v1.1.3 | MIT License | git.io/normalize */
/* ==========================================================================
 * * HTML5 display definitions
 * * ========================================================================== */
/**
 * * Correct `block` display not defined in IE 6/7/8/9 and Firefox 3. */
article, aside, details, figcaption, figure, footer, header, hgroup, main, nav, section, summary {
  display: block;
}

/**
 * * Correct `inline-block` display not defined in IE 6/7/8/9 and Firefox 3. */
audio, canvas, video {
  display: inline-block;
  *display: inline;
  *zoom: 1;
}

/**
 * * Prevent modern browsers from displaying `audio` without controls.
 * * Remove excess height in iOS 5 devices. */
audio:not([controls]) {
  display: none;
  height: 0;
}

/**
 * * Address styling not present in IE 7/8/9, Firefox 3, and Safari 4.
 * * Known issue: no IE 6 support. */
[hidden] {
  display: none;
}

/* ==========================================================================
 * * Base
 * * ========================================================================== */
/**
 * * 1. Correct text resizing oddly in IE 6/7 when body `font-size` is set using
 * *    `em` units.
 * * 2. Prevent iOS text size adjust after orientation change, without disabling
 * *    user zoom. */
html {
  font-size: 100%;
  /* 1 */
  -ms-text-size-adjust: 100%;
  /* 2 */
  -webkit-text-size-adjust: 100%;
  /* 2 */
  font-family: sans-serif;
}

/**
 * * Address `font-family` inconsistency between `textarea` and other form
 * * elements. */
button, input, select, textarea {
  font-family: sans-serif;
}

/**
 * * Address margins handled incorrectly in IE 6/7. */
body {
  margin: 0;
}

/* ==========================================================================
 * * Links
 * * ========================================================================== */
/**
 * * Address `outline` inconsistency between Chrome and other browsers. */
a:focus {
  outline: thin dotted;
}
a:active, a:hover {
  outline: 0;
}

/**
 * * Improve readability when focused and also mouse hovered in all browsers. */
/* ==========================================================================
 * * Typography
 * * ========================================================================== */
/**
 * * Address font sizes and margins set differently in IE 6/7.
 * * Address font sizes within `section` and `article` in Firefox 4+, Safari 5,
 * * and Chrome. */
h1 {
  font-size: 2em;
  margin: 0.67em 0;
}

h2 {
  font-size: 1.5em;
  margin: 0.83em 0;
}

h3 {
  font-size: 1.17em;
  margin: 1em 0;
}

h4, .tsd-index-panel h3 {
  font-size: 1em;
  margin: 1.33em 0;
}

h5 {
  font-size: 0.83em;
  margin: 1.67em 0;
}

h6 {
  font-size: 0.67em;
  margin: 2.33em 0;
}

/**
 * * Address styling not present in IE 7/8/9, Safari 5, and Chrome. */
abbr[title] {
  border-bottom: 1px dotted;
}

/**
 * * Address style set to `bolder` in Firefox 3+, Safari 4/5, and Chrome. */
b, strong {
  font-weight: bold;
}

blockquote {
  margin: 1em 40px;
}

/**
 * * Address styling not present in Safari 5 and Chrome. */
dfn {
  font-style: italic;
}

/**
 * * Address differences between Firefox and other browsers.
 * * Known issue: no IE 6/7 normalization. */
hr {
  -moz-box-sizing: content-box;
  box-sizing: content-box;
  height: 0;
}

/**
 * * Address styling not present in IE 6/7/8/9. */
mark {
  background: #ff0;
  color: #000;
}

/**
 * * Address margins set differently in IE 6/7. */
p, pre {
  margin: 1em 0;
}

/**
 * * Correct font family set oddly in IE 6, Safari 4/5, and Chrome. */
code, kbd, pre, samp {
  font-family: monospace, serif;
  _font-family: "courier new", monospace;
  font-size: 1em;
}

/**
 * * Improve readability of pre-formatted text in all browsers. */
pre {
  white-space: pre;
  white-space: pre-wrap;
  word-wrap: break-word;
}

/**
 * * Address CSS quotes not supported in IE 6/7. */
q {
  quotes: none;
}
q:before, q:after {
  content: "";
  content: none;
}

/**
 * * Address `quotes` property not supported in Safari 4. */
/**
 * * Address inconsistent and variable font size in all browsers. */
small {
  font-size: 80%;
}

/**
 * * Prevent `sub` and `sup` affecting `line-height` in all browsers. */
sub {
  font-size: 75%;
  line-height: 0;
  position: relative;
  vertical-align: baseline;
}

sup {
  font-size: 75%;
  line-height: 0;
  position: relative;
  vertical-align: baseline;
  top: -0.5em;
}

sub {
  bottom: -0.25em;
}

/* ==========================================================================
 * * Lists
 * * ========================================================================== */
/**
 * * Address margins set differently in IE 6/7. */
dl, menu, ol, ul {
  margin: 1em 0;
}

dd {
  margin: 0 0 0 40px;
}

/**
 * * Address paddings set differently in IE 6/7. */
menu, ol, ul {
  padding: 0 0 0 40px;
}

/**
 * * Correct list images handled incorrectly in IE 7. */
nav ul, nav ol {
  list-style: none;
  list-style-image: none;
}

/* ==========================================================================
 * * Embedded content
 * * ========================================================================== */
/**
 * * 1. Remove border when inside `a` element in IE 6/7/8/9 and Firefox 3.
 * * 2. Improve image quality when scaled in IE 7. */
img {
  border: 0;
  /* 1 */
  -ms-interpolation-mode: bicubic;
}

/* 2 */
/**
 * * Correct overflow displayed oddly in IE 9. */
svg:not(:root) {
  overflow: hidden;
}

/* ==========================================================================
 * * Figures
 * * ========================================================================== */
/**
 * * Address margin not present in IE 6/7/8/9, Safari 5, and Opera 11. */
figure, form {
  margin: 0;
}

/* ==========================================================================
 * * Forms
 * * ========================================================================== */
/**
 * * Correct margin displayed oddly in IE 6/7. */
/**
 * * Define consistent border, margin, and padding. */
fieldset {
  border: 1px solid #c0c0c0;
  margin: 0 2px;
  padding: 0.35em 0.625em 0.75em;
}

/**
 * * 1. Correct color not being inherited in IE 6/7/8/9.
 * * 2. Correct text not wrapping in Firefox 3.
 * * 3. Correct alignment displayed oddly in IE 6/7. */
legend {
  border: 0;
  /* 1 */
  padding: 0;
  white-space: normal;
  /* 2 */
  *margin-left: -7px;
}

/* 3 */
/**
 * * 1. Correct font size not being inherited in all browsers.
 * * 2. Address margins set differently in IE 6/7, Firefox 3+, Safari 5,
 * *    and Chrome.
 * * 3. Improve appearance and consistency in all browsers. */
button, input, select, textarea {
  font-size: 100%;
  /* 1 */
  margin: 0;
  /* 2 */
  vertical-align: baseline;
  /* 3 */
  *vertical-align: middle;
}

/* 3 */
/**
 * * Address Firefox 3+ setting `line-height` on `input` using `!important` in
 * * the UA stylesheet. */
button, input {
  line-height: normal;
}

/**
 * * Address inconsistent `text-transform` inheritance for `button` and `select`.
 * * All other form control elements do not inherit `text-transform` values.
 * * Correct `button` style inheritance in Chrome, Safari 5+, and IE 6+.
 * * Correct `select` style inheritance in Firefox 4+ and Opera. */
button, select {
  text-transform: none;
}

/**
 * * 1. Avoid the WebKit bug in Android 4.0.* where (2) destroys native `audio`
 * *    and `video` controls.
 * * 2. Correct inability to style clickable `input` types in iOS.
 * * 3. Improve usability and consistency of cursor style between image-type
 * *    `input` and others.
 * * 4. Remove inner spacing in IE 7 without affecting normal text inputs.
 * *    Known issue: inner spacing remains in IE 6. */
button, html input[type=button] {
  -webkit-appearance: button;
  /* 2 */
  cursor: pointer;
  /* 3 */
  *overflow: visible;
}

/* 4 */
input[type=reset], input[type=submit] {
  -webkit-appearance: button;
  /* 2 */
  cursor: pointer;
  /* 3 */
  *overflow: visible;
}

/* 4 */
/**
 * * Re-set default cursor for disabled elements. */
button[disabled], html input[disabled] {
  cursor: default;
}

/**
 * * 1. Address box sizing set to content-box in IE 8/9.
 * * 2. Remove excess padding in IE 8/9.
 * * 3. Remove excess padding in IE 7.
 * *    Known issue: excess padding remains in IE 6. */
input {
  /* 3 */
}
input[type=checkbox], input[type=radio] {
  box-sizing: border-box;
  /* 1 */
  padding: 0;
  /* 2 */
  *height: 13px;
  /* 3 */
  *width: 13px;
}
input[type=search] {
  -webkit-appearance: textfield;
  /* 1 */
  -moz-box-sizing: content-box;
  -webkit-box-sizing: content-box;
  /* 2 */
  box-sizing: content-box;
}
input[type=search]::-webkit-search-cancel-button, input[type=search]::-webkit-search-decoration {
  -webkit-appearance: none;
}

/**
 * * 1. Address `appearance` set to `searchfield` in Safari 5 and Chrome.
 * * 2. Address `box-sizing` set to `border-box` in Safari 5 and Chrome
 * *    (include `-moz` to future-proof). */
/**
 * * Remove inner padding and search cancel button in Safari 5 and Chrome
 * * on OS X. */
/**
 * * Remove inner padding and border in Firefox 3+. */
button::-moz-focus-inner, input::-moz-focus-inner {
  border: 0;
  padding: 0;
}

/**
 * * 1. Remove default vertical scrollbar in IE 6/7/8/9.
 * * 2. Improve readability and alignment in all browsers. */
textarea {
  overflow: auto;
  /* 1 */
  vertical-align: top;
}

/* 2 */
/* ==========================================================================
 * * Tables
 * * ========================================================================== */
/**
 * * Remove most spacing between table cells. */
table {
  border-collapse: collapse;
  border-spacing: 0;
}

ul.tsd-descriptions > li > :first-child, .tsd-panel > :first-child, .col > :first-child, .col-11 > :first-child, .col-10 > :first-child, .col-9 > :first-child, .col-8 > :first-child, .col-7 > :first-child, .col-6 > :first-child, .col-5 > :first-child, .col-4 > :first-child, .col-3 > :first-child, .col-2 > :first-child, .col-1 > :first-child,
ul.tsd-descriptions > li > :first-child > :first-child,
.tsd-panel > :first-child > :first-child,
.col > :first-child > :first-child,
.col-11 > :first-child > :first-child,
.col-10 > :first-child > :first-child,
.col-9 > :first-child > :first-child,
.col-8 > :first-child > :first-child,
.col-7 > :first-child > :first-child,
.col-6 > :first-child > :first-child,
.col-5 > :first-child > :first-child,
.col-4 > :first-child > :first-child,
.col-3 > :first-child > :first-child,
.col-2 > :first-child > :first-child,
.col-1 > :first-child > :first-child,
ul.tsd-descriptions > li > :first-child > :first-child > :first-child,
.tsd-panel > :first-child > :first-child > :first-child,
.col > :first-child > :first-child > :first-child,
.col-11 > :first-child > :first-child > :first-child,
.col-10 > :first-child > :first-child > :first-child,
.col-9 > :first-child > :first-child > :first-child,
.col-8 > :first-child > :first-child > :first-child,
.col-7 > :first-child > :first-child > :first-child,
.col-6 > :first-child > :first-child > :first-child,
.col-5 > :first-child > :first-child > :first-child,
.col-4 > :first-child > :first-child > :first-child,
.col-3 > :first-child > :first-child > :first-child,
.col-2 > :first-child > :first-child > :first-child,
.col-1 > :first-child > :first-child > :first-child {
  margin-top: 0;
}
ul.tsd-descriptions > li > :last-child, .tsd-panel > :last-child, .col > :last-child, .col-11 > :last-child, .col-10 > :last-child, .col-9 > :last-child, .col-8 > :last-child, .col-7 > :last-child, .col-6 > :last-child, .col-5 > :last-child, .col-4 > :last-child, .col-3 > :last-child, .col-2 > :last-child, .col-1 > :last-child,
ul.tsd-descriptions > li > :last-child > :last-child,
.tsd-panel > :last-child > :last-child,
.col > :last-child > :last-child,
.col-11 > :last-child > :last-child,
.col-10 > :last-child > :last-child,
.col-9 > :last-child > :last-child,
.col-8 > :last-child > :last-child,
.col-7 > :last-child > :last-child,
.col-6 > :last-child > :last-child,
.col-5 > :last-child > :last-child,
.col-4 > :last-child > :last-child,
.col-3 > :last-child > :last-child,
.col-2 > :last-child > :last-child,
.col-1 > :last-child > :last-child,
ul.tsd-descriptions > li > :last-child > :last-child > :last-child,
.tsd-panel > :last-child > :last-child > :last-child,
.col > :last-child > :last-child > :last-child,
.col-11 > :last-child > :last-child > :last-child,
.col-10 > :last-child > :last-child > :last-child,
.col-9 > :last-child > :last-child > :last-child,
.col-8 > :last-child > :last-child > :last-child,
.col-7 > :last-child > :last-child > :last-child,
.col-6 > :last-child > :last-child > :last-child,
.col-5 > :last-child > :last-child > :last-child,
.col-4 > :last-child > :last-child > :last-child,
.col-3 > :last-child > :last-child > :last-child,
.col-2 > :last-child > :last-child > :last-child,
.col-1 > :last-child > :last-child > :last-child {
  margin-bottom: 0;
}

.container {
  max-width: 1200px;
  margin: 0 auto;
  padding: 0 40px;
}
@media (max-width: 640px) {
  .container {
    padding: 0 20px;
  }
}

.container-main {
  padding-bottom: 200px;
}

.row {
  display: flex;
  position: relative;
  margin: 0 -10px;
}
.row:after {
  visibility: hidden;
  display: block;
  content: "";
  clear: both;
  height: 0;
}

.col, .col-11, .col-10, .col-9, .col-8, .col-7, .col-6, .col-5, .col-4, .col-3, .col-2, .col-1 {
  box-sizing: border-box;
  float: left;
  padding: 0 10px;
}

.col-1 {
  width: 8.3333333333%;
}

.offset-1 {
  margin-left: 8.3333333333%;
}

.col-2 {
  width: 16.6666666667%;
}

.offset-2 {
  margin-left: 16.6666666667%;
}

.col-3 {
  width: 25%;
}

.offset-3 {
  margin-left: 25%;
}

.col-4 {
  width: 33.3333333333%;
}

.offset-4 {
  margin-left: 33.3333333333%;
}

.col-5 {
  width: 41.6666666667%;
}

.offset-5 {
  margin-left: 41.6666666667%;
}

.col-6 {
  width: 50%;
}

.offset-6 {
  margin-left: 50%;
}

.col-7 {
  width: 58.3333333333%;
}

.offset-7 {
  margin-left: 58.3333333333%;
}

.col-8 {
  width: 66.6666666667%;
}

.offset-8 {
  margin-left: 66.6666666667%;
}

.col-9 {
  width: 75%;
}

.offset-9 {
  margin-left: 75%;
}

.col-10 {
  width: 83.3333333333%;
}

.offset-10 {
  margin-left: 83.3333333333%;
}

.col-11 {
  width: 91.6666666667%;
}

.offset-11 {
  margin-left: 91.6666666667%;
}

.tsd-kind-icon {
  display: block;
  position: relative;
  padding-left: 20px;
  text-indent: -20px;
}
.tsd-kind-icon:before {
  content: "";
  display: inline-block;
  vertical-align: middle;
  width: 17px;
  height: 17px;
  margin: 0 3px 2px 0;
  background-image: url(../images/icons.png);
}
@media (-webkit-min-device-pixel-ratio: 1.5), (min-resolution: 144dpi) {
  .tsd-kind-icon:before {
    background-image: url(../images/icons@2x.png);
    background-size: 238px 204px;
  }
}

.tsd-signature.tsd-kind-icon:before {
  background-position: 0 -153px;
}

.tsd-kind-object-literal > .tsd-kind-icon:before {
  background-position: 0px -17px;
}
.tsd-kind-object-literal.tsd-is-protected > .tsd-kind-icon:before {
  background-position: -17px -17px;
}
.tsd-kind-object-literal.tsd-is-private > .tsd-kind-icon:before {
  background-position: -34px -17px;
}

.tsd-kind-class > .tsd-kind-icon:before {
  background-position: 0px -34px;
}
.tsd-kind-class.tsd-is-protected > .tsd-kind-icon:before {
  background-position: -17px -34px;
}
.tsd-kind-class.tsd-is-private > .tsd-kind-icon:before {
  background-position: -34px -34px;
}

.tsd-kind-class.tsd-has-type-parameter > .tsd-kind-icon:before {
  background-position: 0px -51px;
}
.tsd-kind-class.tsd-has-type-parameter.tsd-is-protected > .tsd-kind-icon:before {
  background-position: -17px -51px;
}
.tsd-kind-class.tsd-has-type-parameter.tsd-is-private > .tsd-kind-icon:before {
  background-position: -34px -51px;
}

.tsd-kind-interface > .tsd-kind-icon:before {
  background-position: 0px -68px;
}
.tsd-kind-interface.tsd-is-protected > .tsd-kind-icon:before {
  background-position: -17px -68px;
}
.tsd-kind-interface.tsd-is-private > .tsd-kind-icon:before {
  background-position: -34px -68px;
}

.tsd-kind-interface.tsd-has-type-parameter > .tsd-kind-icon:before {
  background-position: 0px -85px;
}
.tsd-kind-interface.tsd-has-type-parameter.tsd-is-protected > .tsd-kind-icon:before {
  background-position: -17px -85px;
}
.tsd-kind-interface.tsd-has-type-parameter.tsd-is-private > .tsd-kind-icon:before {
  background-position: -34px -85px;
}

.tsd-kind-namespace > .tsd-kind-icon:before {
  background-position: 0px -102px;
}
.tsd-kind-namespace.tsd-is-protected > .tsd-kind-icon:before {
  background-position: -17px -102px;
}
.tsd-kind-namespace.tsd-is-private > .tsd-kind-icon:before {
  background-position: -34px -102px;
}

.tsd-kind-module > .tsd-kind-icon:before {
  background-position: 0px -102px;
}
.tsd-kind-module.tsd-is-protected > .tsd-kind-icon:before {
  background-position: -17px -102px;
}
.tsd-kind-module.tsd-is-private > .tsd-kind-icon:before {
  background-position: -34px -102px;
}

.tsd-kind-enum > .tsd-kind-icon:before {
  background-position: 0px -119px;
}
.tsd-kind-enum.tsd-is-protected > .tsd-kind-icon:before {
  background-position: -17px -119px;
}
.tsd-kind-enum.tsd-is-private > .tsd-kind-icon:before {
  background-position: -34px -119px;
}

.tsd-kind-enum-member > .tsd-kind-icon:before {
  background-position: 0px -136px;
}
.tsd-kind-enum-member.tsd-is-protected > .tsd-kind-icon:before {
  background-position: -17px -136px;
}
.tsd-kind-enum-member.tsd-is-private > .tsd-kind-icon:before {
  background-position: -34px -136px;
}

.tsd-kind-signature > .tsd-kind-icon:before {
  background-position: 0px -153px;
}
.tsd-kind-signature.tsd-is-protected > .tsd-kind-icon:before {
  background-position: -17px -153px;
}
.tsd-kind-signature.tsd-is-private > .tsd-kind-icon:before {
  background-position: -34px -153px;
}

.tsd-kind-type-alias > .tsd-kind-icon:before {
  background-position: 0px -170px;
}
.tsd-kind-type-alias.tsd-is-protected > .tsd-kind-icon:before {
  background-position: -17px -170px;
}
.tsd-kind-type-alias.tsd-is-private > .tsd-kind-icon:before {
  background-position: -34px -170px;
}

.tsd-kind-type-alias.tsd-has-type-parameter > .tsd-kind-icon:before {
  background-position: 0px -187px;
}
.tsd-kind-type-alias.tsd-has-type-parameter.tsd-is-protected > .tsd-kind-icon:before {
  background-position: -17px -187px;
}
.tsd-kind-type-alias.tsd-has-type-parameter.tsd-is-private > .tsd-kind-icon:before {
  background-position: -34px -187px;
}

.tsd-kind-variable > .tsd-kind-icon:before {
  background-position: -136px -0px;
}
.tsd-kind-variable.tsd-is-protected > .tsd-kind-icon:before {
  background-position: -153px -0px;
}
.tsd-kind-variable.tsd-is-private > .tsd-kind-icon:before {
  background-position: -119px -0px;
}
.tsd-kind-variable.tsd-parent-kind-class > .tsd-kind-icon:before {
  background-position: -51px -0px;
}
.tsd-kind-variable.tsd-parent-kind-class.tsd-is-inherited > .tsd-kind-icon:before {
  background-position: -68px -0px;
}
.tsd-kind-variable.tsd-parent-kind-class.tsd-is-protected > .tsd-kind-icon:before {
  background-position: -85px -0px;
}
.tsd-kind-variable.tsd-parent-kind-class.tsd-is-protected.tsd-is-inherited > .tsd-kind-icon:before {
  background-position: -102px -0px;
}
.tsd-kind-variable.tsd-parent-kind-class.tsd-is-private > .tsd-kind-icon:before {
  background-position: -119px -0px;
}
.tsd-kind-variable.tsd-parent-kind-enum > .tsd-kind-icon:before {
  background-position: -170px -0px;
}
.tsd-kind-variable.tsd-parent-kind-enum.tsd-is-protected > .tsd-kind-icon:before {
  background-position: -187px -0px;
}
.tsd-kind-variable.tsd-parent-kind-enum.tsd-is-private > .tsd-kind-icon:before {
  background-position: -119px -0px;
}
.tsd-kind-variable.tsd-parent-kind-interface > .tsd-kind-icon:before {
  background-position: -204px -0px;
}
.tsd-kind-variable.tsd-parent-kind-interface.tsd-is-inherited > .tsd-kind-icon:before {
  background-position: -221px -0px;
}

.tsd-kind-property > .tsd-kind-icon:before {
  background-position: -136px -0px;
}
.tsd-kind-property.tsd-is-protected > .tsd-kind-icon:before {
  background-position: -153px -0px;
}
.tsd-kind-property.tsd-is-private > .tsd-kind-icon:before {
  background-position: -119px -0px;
}
.tsd-kind-property.tsd-parent-kind-class > .tsd-kind-icon:before {
  background-position: -51px -0px;
}
.tsd-kind-property.tsd-parent-kind-class.tsd-is-inherited > .tsd-kind-icon:before {
  background-position: -68px -0px;
}
.tsd-kind-property.tsd-parent-kind-class.tsd-is-protected > .tsd-kind-icon:before {
  background-position: -85px -0px;
}
.tsd-kind-property.tsd-parent-kind-class.tsd-is-protected.tsd-is-inherited > .tsd-kind-icon:before {
  background-position: -102px -0px;
}
.tsd-kind-property.tsd-parent-kind-class.tsd-is-private > .tsd-kind-icon:before {
  background-position: -119px -0px;
}
.tsd-kind-property.tsd-parent-kind-enum > .tsd-kind-icon:before {
  background-position: -170px -0px;
}
.tsd-kind-property.tsd-parent-kind-enum.tsd-is-protected > .tsd-kind-icon:before {
  background-position: -187px -0px;
}
.tsd-kind-property.tsd-parent-kind-enum.tsd-is-private > .tsd-kind-icon:before {
  background-position: -119px -0px;
}
.tsd-kind-property.tsd-parent-kind-interface > .tsd-kind-icon:before {
  background-position: -204px -0px;
}
.tsd-kind-property.tsd-parent-kind-interface.tsd-is-inherited > .tsd-kind-icon:before {
  background-position: -221px -0px;
}

.tsd-kind-get-signature > .tsd-kind-icon:before {
  background-position: -136px -17px;
}
.tsd-kind-get-signature.tsd-is-protected > .tsd-kind-icon:before {
  background-position: -153px -17px;
}
.tsd-kind-get-signature.tsd-is-private > .tsd-kind-icon:before {
  background-position: -119px -17px;
}
.tsd-kind-get-signature.tsd-parent-kind-class > .tsd-kind-icon:before {
  background-position: -51px -17px;
}
.tsd-kind-get-signature.tsd-parent-kind-class.tsd-is-inherited > .tsd-kind-icon:before {
  background-position: -68px -17px;
}
.tsd-kind-get-signature.tsd-parent-kind-class.tsd-is-protected > .tsd-kind-icon:before {
  background-position: -85px -17px;
}
.tsd-kind-get-signature.tsd-parent-kind-class.tsd-is-protected.tsd-is-inherited > .tsd-kind-icon:before {
  background-position: -102px -17px;
}
.tsd-kind-get-signature.tsd-parent-kind-class.tsd-is-private > .tsd-kind-icon:before {
  background-position: -119px -17px;
}
.tsd-kind-get-signature.tsd-parent-kind-enum > .tsd-kind-icon:before {
  background-position: -170px -17px;
}
.tsd-kind-get-signature.tsd-parent-kind-enum.tsd-is-protected > .tsd-kind-icon:before {
  background-position: -187px -17px;
}
.tsd-kind-get-signature.tsd-parent-kind-enum.tsd-is-private > .tsd-kind-icon:before {
  background-position: -119px -17px;
}
.tsd-kind-get-signature.tsd-parent-kind-interface > .tsd-kind-icon:before {
  background-position: -204px -17px;
}
.tsd-kind-get-signature.tsd-parent-kind-interface.tsd-is-inherited > .tsd-kind-icon:before {
  background-position: -221px -17px;
}

.tsd-kind-set-signature > .tsd-kind-icon:before {
  background-position: -136px -34px;
}
.tsd-kind-set-signature.tsd-is-protected > .tsd-kind-icon:before {
  background-position: -153px -34px;
}
.tsd-kind-set-signature.tsd-is-private > .tsd-kind-icon:before {
  background-position: -119px -34px;
}
.tsd-kind-set-signature.tsd-parent-kind-class > .tsd-kind-icon:before {
  background-position: -51px -34px;
}
.tsd-kind-set-signature.tsd-parent-kind-class.tsd-is-inherited > .tsd-kind-icon:before {
  background-position: -68px -34px;
}
.tsd-kind-set-signature.tsd-parent-kind-class.tsd-is-protected > .tsd-kind-icon:before {
  background-position: -85px -34px;
}
.tsd-kind-set-signature.tsd-parent-kind-class.tsd-is-protected.tsd-is-inherited > .tsd-kind-icon:before {
  background-position: -102px -34px;
}
.tsd-kind-set-signature.tsd-parent-kind-class.tsd-is-private > .tsd-kind-icon:before {
  background-position: -119px -34px;
}
.tsd-kind-set-signature.tsd-parent-kind-enum > .tsd-kind-icon:before {
  background-position: -170px -34px;
}
.tsd-kind-set-signature.tsd-parent-kind-enum.tsd-is-protected > .tsd-kind-icon:before {
  background-position: -187px -34px;
}
.tsd-kind-set-signature.tsd-parent-kind-enum.tsd-is-private > .tsd-kind-icon:before {
  background-position: -119px -34px;
}
.tsd-kind-set-signature.tsd-parent-kind-interface > .tsd-kind-icon:before {
  background-position: -204px -34px;
}
.tsd-kind-set-signature.tsd-parent-kind-interface.tsd-is-inherited > .tsd-kind-icon:before {
  background-position: -221px -34px;
}

.tsd-kind-accessor > .tsd-kind-icon:before {
  background-position: -136px -51px;
}
.tsd-kind-accessor.tsd-is-protected > .tsd-kind-icon:before {
  background-position: -153px -51px;
}
.tsd-kind-accessor.tsd-is-private > .tsd-kind-icon:before {
  background-position: -119px -51px;
}
.tsd-kind-accessor.tsd-parent-kind-class > .tsd-kind-icon:before {
  background-position: -51px -51px;
}
.tsd-kind-accessor.tsd-parent-kind-class.tsd-is-inherited > .tsd-kind-icon:before {
  background-position: -68px -51px;
}
.tsd-kind-accessor.tsd-parent-kind-class.tsd-is-protected > .tsd-kind-icon:before {
  background-position: -85px -51px;
}
.tsd-kind-accessor.tsd-parent-kind-class.tsd-is-protected.tsd-is-inherited > .tsd-kind-icon:before {
  background-position: -102px -51px;
}
.tsd-kind-accessor.tsd-parent-kind-class.tsd-is-private > .tsd-kind-icon:before {
  background-position: -119px -51px;
}
.tsd-kind-accessor.tsd-parent-kind-enum > .tsd-kind-icon:before {
  background-position: -170px -51px;
}
.tsd-kind-accessor.tsd-parent-kind-enum.tsd-is-protected > .tsd-kind-icon:before {
  background-position: -187px -51px;
}
.tsd-kind-accessor.tsd-parent-kind-enum.tsd-is-private > .tsd-kind-icon:before {
  background-position: -119px -51px;
}
.tsd-kind-accessor.tsd-parent-kind-interface > .tsd-kind-icon:before {
  background-position: -204px -51px;
}
.tsd-kind-accessor.tsd-parent-kind-interface.tsd-is-inherited > .tsd-kind-icon:before {
  background-position: -221px -51px;
}

.tsd-kind-function > .tsd-kind-icon:before {
  background-position: -136px -68px;
}
.tsd-kind-function.tsd-is-protected > .tsd-kind-icon:before {
  background-position: -153px -68px;
}
.tsd-kind-function.tsd-is-private > .tsd-kind-icon:before {
  background-position: -119px -68px;
}
.tsd-kind-function.tsd-parent-kind-class > .tsd-kind-icon:before {
  background-position: -51px -68px;
}
.tsd-kind-function.tsd-parent-kind-class.tsd-is-inherited > .tsd-kind-icon:before {
  background-position: -68px -68px;
}
.tsd-kind-function.tsd-parent-kind-class.tsd-is-protected > .tsd-kind-icon:before {
  background-position: -85px -68px;
}
.tsd-kind-function.tsd-parent-kind-class.tsd-is-protected.tsd-is-inherited > .tsd-kind-icon:before {
  background-position: -102px -68px;
}
.tsd-kind-function.tsd-parent-kind-class.tsd-is-private > .tsd-kind-icon:before {
  background-position: -119px -68px;
}
.tsd-kind-function.tsd-parent-kind-enum > .tsd-kind-icon:before {
  background-position: -170px -68px;
}
.tsd-kind-function.tsd-parent-kind-enum.tsd-is-protected > .tsd-kind-icon:before {
  background-position: -187px -68px;
}
.tsd-kind-function.tsd-parent-kind-enum.tsd-is-private > .tsd-kind-icon:before {
  background-position: -119px -68px;
}
.tsd-kind-function.tsd-parent-kind-interface > .tsd-kind-icon:before {
  background-position: -204px -68px;
}
.tsd-kind-function.tsd-parent-kind-interface.tsd-is-inherited > .tsd-kind-icon:before {
  background-position: -221px -68px;
}

.tsd-kind-method > .tsd-kind-icon:before {
  background-position: -136px -68px;
}
.tsd-kind-method.tsd-is-protected > .tsd-kind-icon:before {
  background-position: -153px -68px;
}
.tsd-kind-method.tsd-is-private > .tsd-kind-icon:before {
  background-position: -119px -68px;
}
.tsd-kind-method.tsd-parent-kind-class > .tsd-kind-icon:before {
  background-position: -51px -68px;
}
.tsd-kind-method.tsd-parent-kind-class.tsd-is-inherited > .tsd-kind-icon:before {
  background-position: -68px -68px;
}
.tsd-kind-method.tsd-parent-kind-class.tsd-is-protected > .tsd-kind-icon:before {
  background-position: -85px -68px;
}
.tsd-kind-method.tsd-parent-kind-class.tsd-is-protected.tsd-is-inherited > .tsd-kind-icon:before {
  background-position: -102px -68px;
}
.tsd-kind-method.tsd-parent-kind-class.tsd-is-private > .tsd-kind-icon:before {
  background-position: -119px -68px;
}
.tsd-kind-method.tsd-parent-kind-enum > .tsd-kind-icon:before {
  background-position: -170px -68px;
}
.tsd-kind-method.tsd-parent-kind-enum.tsd-is-protected > .tsd-kind-icon:before {
  background-position: -187px -68px;
}
.tsd-kind-method.tsd-parent-kind-enum.tsd-is-private > .tsd-kind-icon:before {
  background-position: -119px -68px;
}
.tsd-kind-method.tsd-parent-kind-interface > .tsd-kind-icon:before {
  background-position: -204px -68px;
}
.tsd-kind-method.tsd-parent-kind-interface.tsd-is-inherited > .tsd-kind-icon:before {
  background-position: -221px -68px;
}

.tsd-kind-call-signature > .tsd-kind-icon:before {
  background-position: -136px -68px;
}
.tsd-kind-call-signature.tsd-is-protected > .tsd-kind-icon:before {
  background-position: -153px -68px;
}
.tsd-kind-call-signature.tsd-is-private > .tsd-kind-icon:before {
  background-position: -119px -68px;
}
.tsd-kind-call-signature.tsd-parent-kind-class > .tsd-kind-icon:before {
  background-position: -51px -68px;
}
.tsd-kind-call-signature.tsd-parent-kind-class.tsd-is-inherited > .tsd-kind-icon:before {
  background-position: -68px -68px;
}
.tsd-kind-call-signature.tsd-parent-kind-class.tsd-is-protected > .tsd-kind-icon:before {
  background-position: -85px -68px;
}
.tsd-kind-call-signature.tsd-parent-kind-class.tsd-is-protected.tsd-is-inherited > .tsd-kind-icon:before {
  background-position: -102px -68px;
}
.tsd-kind-call-signature.tsd-parent-kind-class.tsd-is-private > .tsd-kind-icon:before {
  background-position: -119px -68px;
}
.tsd-kind-call-signature.tsd-parent-kind-enum > .tsd-kind-icon:before {
  background-position: -170px -68px;
}
.tsd-kind-call-signature.tsd-parent-kind-enum.tsd-is-protected > .tsd-kind-icon:before {
  background-position: -187px -68px;
}
.tsd-kind-call-signature.tsd-parent-kind-enum.tsd-is-private > .tsd-kind-icon:before {
  background-position: -119px -68px;
}
.tsd-kind-call-signature.tsd-parent-kind-interface > .tsd-kind-icon:before {
  background-position: -204px -68px;
}
.tsd-kind-call-signature.tsd-parent-kind-interface.tsd-is-inherited > .tsd-kind-icon:before {
  background-position: -221px -68px;
}

.tsd-kind-function.tsd-has-type-parameter > .tsd-kind-icon:before {
  background-position: -136px -85px;
}
.tsd-kind-function.tsd-has-type-parameter.tsd-is-protected > .tsd-kind-icon:before {
  background-position: -153px -85px;
}
.tsd-kind-function.tsd-has-type-parameter.tsd-is-private > .tsd-kind-icon:before {
  background-position: -119px -85px;
}
.tsd-kind-function.tsd-has-type-parameter.tsd-parent-kind-class > .tsd-kind-icon:before {
  background-position: -51px -85px;
}
.tsd-kind-function.tsd-has-type-parameter.tsd-parent-kind-class.tsd-is-inherited > .tsd-kind-icon:before {
  background-position: -68px -85px;
}
.tsd-kind-function.tsd-has-type-parameter.tsd-parent-kind-class.tsd-is-protected > .tsd-kind-icon:before {
  background-position: -85px -85px;
}
.tsd-kind-function.tsd-has-type-parameter.tsd-parent-kind-class.tsd-is-protected.tsd-is-inherited > .tsd-kind-icon:before {
  background-position: -102px -85px;
}
.tsd-kind-function.tsd-has-type-parameter.tsd-parent-kind-class.tsd-is-private > .tsd-kind-icon:before {
  background-position: -119px -85px;
}
.tsd-kind-function.tsd-has-type-parameter.tsd-parent-kind-enum > .tsd-kind-icon:before {
  background-position: -170px -85px;
}
.tsd-kind-function.tsd-has-type-parameter.tsd-parent-kind-enum.tsd-is-protected > .tsd-kind-icon:before {
  background-position: -187px -85px;
}
.tsd-kind-function.tsd-has-type-parameter.tsd-parent-kind-enum.tsd-is-private > .tsd-kind-icon:before {
  background-position: -119px -85px;
}
.tsd-kind-function.tsd-has-type-parameter.tsd-parent-kind-interface > .tsd-kind-icon:before {
  background-position: -204px -85px;
}
.tsd-kind-function.tsd-has-type-parameter.tsd-parent-kind-interface.tsd-is-inherited > .tsd-kind-icon:before {
  background-position: -221px -85px;
}

.tsd-kind-method.tsd-has-type-parameter > .tsd-kind-icon:before {
  background-position: -136px -85px;
}
.tsd-kind-method.tsd-has-type-parameter.tsd-is-protected > .tsd-kind-icon:before {
  background-position: -153px -85px;
}
.tsd-kind-method.tsd-has-type-parameter.tsd-is-private > .tsd-kind-icon:before {
  background-position: -119px -85px;
}
.tsd-kind-method.tsd-has-type-parameter.tsd-parent-kind-class > .tsd-kind-icon:before {
  background-position: -51px -85px;
}
.tsd-kind-method.tsd-has-type-parameter.tsd-parent-kind-class.tsd-is-inherited > .tsd-kind-icon:before {
  background-position: -68px -85px;
}
.tsd-kind-method.tsd-has-type-parameter.tsd-parent-kind-class.tsd-is-protected > .tsd-kind-icon:before {
  background-position: -85px -85px;
}
.tsd-kind-method.tsd-has-type-parameter.tsd-parent-kind-class.tsd-is-protected.tsd-is-inherited > .tsd-kind-icon:before {
  background-position: -102px -85px;
}
.tsd-kind-method.tsd-has-type-parameter.tsd-parent-kind-class.tsd-is-private > .tsd-kind-icon:before {
  background-position: -119px -85px;
}
.tsd-kind-method.tsd-has-type-parameter.tsd-parent-kind-enum > .tsd-kind-icon:before {
  background-position: -170px -85px;
}
.tsd-kind-method.tsd-has-type-parameter.tsd-parent-kind-enum.tsd-is-protected > .tsd-kind-icon:before {
  background-position: -187px -85px;
}
.tsd-kind-method.tsd-has-type-parameter.tsd-parent-kind-enum.tsd-is-private > .tsd-kind-icon:before {
  background-position: -119px -85px;
}
.tsd-kind-method.tsd-has-type-parameter.tsd-parent-kind-interface > .tsd-kind-icon:before {
  background-position: -204px -85px;
}
.tsd-kind-method.tsd-has-type-parameter.tsd-parent-kind-interface.tsd-is-inherited > .tsd-kind-icon:before {
  background-position: -221px -85px;
}

.tsd-kind-constructor > .tsd-kind-icon:before {
  background-position: -136px -102px;
}
.tsd-kind-constructor.tsd-is-protected > .tsd-kind-icon:before {
  background-position: -153px -102px;
}
.tsd-kind-constructor.tsd-is-private > .tsd-kind-icon:before {
  background-position: -119px -102px;
}
.tsd-kind-constructor.tsd-parent-kind-class > .tsd-kind-icon:before {
  background-position: -51px -102px;
}
.tsd-kind-constructor.tsd-parent-kind-class.tsd-is-inherited > .tsd-kind-icon:before {
  background-position: -68px -102px;
}
.tsd-kind-constructor.tsd-parent-kind-class.tsd-is-protected > .tsd-kind-icon:before {
  background-position: -85px -102px;
}
.tsd-kind-constructor.tsd-parent-kind-class.tsd-is-protected.tsd-is-inherited > .tsd-kind-icon:before {
  background-position: -102px -102px;
}
.tsd-kind-constructor.tsd-parent-kind-class.tsd-is-private > .tsd-kind-icon:before {
  background-position: -119px -102px;
}
.tsd-kind-constructor.tsd-parent-kind-enum > .tsd-kind-icon:before {
  background-position: -170px -102px;
}
.tsd-kind-constructor.tsd-parent-kind-enum.tsd-is-protected > .tsd-kind-icon:before {
  background-position: -187px -102px;
}
.tsd-kind-constructor.tsd-parent-kind-enum.tsd-is-private > .tsd-kind-icon:before {
  background-position: -119px -102px;
}
.tsd-kind-constructor.tsd-parent-kind-interface > .tsd-kind-icon:before {
  background-position: -204px -102px;
}
.tsd-kind-constructor.tsd-parent-kind-interface.tsd-is-inherited > .tsd-kind-icon:before {
  background-position: -221px -102px;
}

.tsd-kind-constructor-signature > .tsd-kind-icon:before {
  background-position: -136px -102px;
}
.tsd-kind-constructor-signature.tsd-is-protected > .tsd-kind-icon:before {
  background-position: -153px -102px;
}
.tsd-kind-constructor-signature.tsd-is-private > .tsd-kind-icon:before {
  background-position: -119px -102px;
}
.tsd-kind-constructor-signature.tsd-parent-kind-class > .tsd-kind-icon:before {
  background-position: -51px -102px;
}
.tsd-kind-constructor-signature.tsd-parent-kind-class.tsd-is-inherited > .tsd-kind-icon:before {
  background-position: -68px -102px;
}
.tsd-kind-constructor-signature.tsd-parent-kind-class.tsd-is-protected > .tsd-kind-icon:before {
  background-position: -85px -102px;
}
.tsd-kind-constructor-signature.tsd-parent-kind-class.tsd-is-protected.tsd-is-inherited > .tsd-kind-icon:before {
  background-position: -102px -102px;
}
.tsd-kind-constructor-signature.tsd-parent-kind-class.tsd-is-private > .tsd-kind-icon:before {
  background-position: -119px -102px;
}
.tsd-kind-constructor-signature.tsd-parent-kind-enum > .tsd-kind-icon:before {
  background-position: -170px -102px;
}
.tsd-kind-constructor-signature.tsd-parent-kind-enum.tsd-is-protected > .tsd-kind-icon:before {
  background-position: -187px -102px;
}
.tsd-kind-constructor-signature.tsd-parent-kind-enum.tsd-is-private > .tsd-kind-icon:before {
  background-position: -119px -102px;
}
.tsd-kind-constructor-signature.tsd-parent-kind-interface > .tsd-kind-icon:before {
  background-position: -204px -102px;
}
.tsd-kind-constructor-signature.tsd-parent-kind-interface.tsd-is-inherited > .tsd-kind-icon:before {
  background-position: -221px -102px;
}

.tsd-kind-index-signature > .tsd-kind-icon:before {
  background-position: -136px -119px;
}
.tsd-kind-index-signature.tsd-is-protected > .tsd-kind-icon:before {
  background-position: -153px -119px;
}
.tsd-kind-index-signature.tsd-is-private > .tsd-kind-icon:before {
  background-position: -119px -119px;
}
.tsd-kind-index-signature.tsd-parent-kind-class > .tsd-kind-icon:before {
  background-position: -51px -119px;
}
.tsd-kind-index-signature.tsd-parent-kind-class.tsd-is-inherited > .tsd-kind-icon:before {
  background-position: -68px -119px;
}
.tsd-kind-index-signature.tsd-parent-kind-class.tsd-is-protected > .tsd-kind-icon:before {
  background-position: -85px -119px;
}
.tsd-kind-index-signature.tsd-parent-kind-class.tsd-is-protected.tsd-is-inherited > .tsd-kind-icon:before {
  background-position: -102px -119px;
}
.tsd-kind-index-signature.tsd-parent-kind-class.tsd-is-private > .tsd-kind-icon:before {
  background-position: -119px -119px;
}
.tsd-kind-index-signature.tsd-parent-kind-enum > .tsd-kind-icon:before {
  background-position: -170px -119px;
}
.tsd-kind-index-signature.tsd-parent-kind-enum.tsd-is-protected > .tsd-kind-icon:before {
  background-position: -187px -119px;
}
.tsd-kind-index-signature.tsd-parent-kind-enum.tsd-is-private > .tsd-kind-icon:before {
  background-position: -119px -119px;
}
.tsd-kind-index-signature.tsd-parent-kind-interface > .tsd-kind-icon:before {
  background-position: -204px -119px;
}
.tsd-kind-index-signature.tsd-parent-kind-interface.tsd-is-inherited > .tsd-kind-icon:before {
  background-position: -221px -119px;
}

.tsd-kind-event > .tsd-kind-icon:before {
  background-position: -136px -136px;
}
.tsd-kind-event.tsd-is-protected > .tsd-kind-icon:before {
  background-position: -153px -136px;
}
.tsd-kind-event.tsd-is-private > .tsd-kind-icon:before {
  background-position: -119px -136px;
}
.tsd-kind-event.tsd-parent-kind-class > .tsd-kind-icon:before {
  background-position: -51px -136px;
}
.tsd-kind-event.tsd-parent-kind-class.tsd-is-inherited > .tsd-kind-icon:before {
  background-position: -68px -136px;
}
.tsd-kind-event.tsd-parent-kind-class.tsd-is-protected > .tsd-kind-icon:before {
  background-position: -85px -136px;
}
.tsd-kind-event.tsd-parent-kind-class.tsd-is-protected.tsd-is-inherited > .tsd-kind-icon:before {
  background-position: -102px -136px;
}
.tsd-kind-event.tsd-parent-kind-class.tsd-is-private > .tsd-kind-icon:before {
  background-position: -119px -136px;
}
.tsd-kind-event.tsd-parent-kind-enum > .tsd-kind-icon:before {
  background-position: -170px -136px;
}
.tsd-kind-event.tsd-parent-kind-enum.tsd-is-protected > .tsd-kind-icon:before {
  background-position: -187px -136px;
}
.tsd-kind-event.tsd-parent-kind-enum.tsd-is-private > .tsd-kind-icon:before {
  background-position: -119px -136px;
}
.tsd-kind-event.tsd-parent-kind-interface > .tsd-kind-icon:before {
  background-position: -204px -136px;
}
.tsd-kind-event.tsd-parent-kind-interface.tsd-is-inherited > .tsd-kind-icon:before {
  background-position: -221px -136px;
}

.tsd-is-static > .tsd-kind-icon:before {
  background-position: -136px -153px;
}
.tsd-is-static.tsd-is-protected > .tsd-kind-icon:before {
  background-position: -153px -153px;
}
.tsd-is-static.tsd-is-private > .tsd-kind-icon:before {
  background-position: -119px -153px;
}
.tsd-is-static.tsd-parent-kind-class > .tsd-kind-icon:before {
  background-position: -51px -153px;
}
.tsd-is-static.tsd-parent-kind-class.tsd-is-inherited > .tsd-kind-icon:before {
  background-position: -68px -153px;
}
.tsd-is-static.tsd-parent-kind-class.tsd-is-protected > .tsd-kind-icon:before {
  background-position: -85px -153px;
}
.tsd-is-static.tsd-parent-kind-class.tsd-is-protected.tsd-is-inherited > .tsd-kind-icon:before {
  background-position: -102px -153px;
}
.tsd-is-static.tsd-parent-kind-class.tsd-is-private > .tsd-kind-icon:before {
  background-position: -119px -153px;
}
.tsd-is-static.tsd-parent-kind-enum > .tsd-kind-icon:before {
  background-position: -170px -153px;
}
.tsd-is-static.tsd-parent-kind-enum.tsd-is-protected > .tsd-kind-icon:before {
  background-position: -187px -153px;
}
.tsd-is-static.tsd-parent-kind-enum.tsd-is-private > .tsd-kind-icon:before {
  background-position: -119px -153px;
}
.tsd-is-static.tsd-parent-kind-interface > .tsd-kind-icon:before {
  background-position: -204px -153px;
}
.tsd-is-static.tsd-parent-kind-interface.tsd-is-inherited > .tsd-kind-icon:before {
  background-position: -221px -153px;
}

.tsd-is-static.tsd-kind-function > .tsd-kind-icon:before {
  background-position: -136px -170px;
}
.tsd-is-static.tsd-kind-function.tsd-is-protected > .tsd-kind-icon:before {
  background-position: -153px -170px;
}
.tsd-is-static.tsd-kind-function.tsd-is-private > .tsd-kind-icon:before {
  background-position: -119px -170px;
}
.tsd-is-static.tsd-kind-function.tsd-parent-kind-class > .tsd-kind-icon:before {
  background-position: -51px -170px;
}
.tsd-is-static.tsd-kind-function.tsd-parent-kind-class.tsd-is-inherited > .tsd-kind-icon:before {
  background-position: -68px -170px;
}
.tsd-is-static.tsd-kind-function.tsd-parent-kind-class.tsd-is-protected > .tsd-kind-icon:before {
  background-position: -85px -170px;
}
.tsd-is-static.tsd-kind-function.tsd-parent-kind-class.tsd-is-protected.tsd-is-inherited > .tsd-kind-icon:before {
  background-position: -102px -170px;
}
.tsd-is-static.tsd-kind-function.tsd-parent-kind-class.tsd-is-private > .tsd-kind-icon:before {
  background-position: -119px -170px;
}
.tsd-is-static.tsd-kind-function.tsd-parent-kind-enum > .tsd-kind-icon:before {
  background-position: -170px -170px;
}
.tsd-is-static.tsd-kind-function.tsd-parent-kind-enum.tsd-is-protected > .tsd-kind-icon:before {
  background-position: -187px -170px;
}
.tsd-is-static.tsd-kind-function.tsd-parent-kind-enum.tsd-is-private > .tsd-kind-icon:before {
  background-position: -119px -170px;
}
.tsd-is-static.tsd-kind-function.tsd-parent-kind-interface > .tsd-kind-icon:before {
  background-position: -204px -170px;
}
.tsd-is-static.tsd-kind-function.tsd-parent-kind-interface.tsd-is-inherited > .tsd-kind-icon:before {
  background-position: -221px -170px;
}

.tsd-is-static.tsd-kind-method > .tsd-kind-icon:before {
  background-position: -136px -170px;
}
.tsd-is-static.tsd-kind-method.tsd-is-protected > .tsd-kind-icon:before {
  background-position: -153px -170px;
}
.tsd-is-static.tsd-kind-method.tsd-is-private > .tsd-kind-icon:before {
  background-position: -119px -170px;
}
.tsd-is-static.tsd-kind-method.tsd-parent-kind-class > .tsd-kind-icon:before {
  background-position: -51px -170px;
}
.tsd-is-static.tsd-kind-method.tsd-parent-kind-class.tsd-is-inherited > .tsd-kind-icon:before {
  background-position: -68px -170px;
}
.tsd-is-static.tsd-kind-method.tsd-parent-kind-class.tsd-is-protected > .tsd-kind-icon:before {
  background-position: -85px -170px;
}
.tsd-is-static.tsd-kind-method.tsd-parent-kind-class.tsd-is-protected.tsd-is-inherited > .tsd-kind-icon:before {
  background-position: -102px -170px;
}
.tsd-is-static.tsd-kind-method.tsd-parent-kind-class.tsd-is-private > .tsd-kind-icon:before {
  background-position: -119px -170px;
}
.tsd-is-static.tsd-kind-method.tsd-parent-kind-enum > .tsd-kind-icon:before {
  background-position: -170px -170px;
}
.tsd-is-static.tsd-kind-method.tsd-parent-kind-enum.tsd-is-protected > .tsd-kind-icon:before {
  background-position: -187px -170px;
}
.tsd-is-static.tsd-kind-method.tsd-parent-kind-enum.tsd-is-private > .tsd-kind-icon:before {
  background-position: -119px -170px;
}
.tsd-is-static.tsd-kind-method.tsd-parent-kind-interface > .tsd-kind-icon:before {
  background-position: -204px -170px;
}
.tsd-is-static.tsd-kind-method.tsd-parent-kind-interface.tsd-is-inherited > .tsd-kind-icon:before {
  background-position: -221px -170px;
}

.tsd-is-static.tsd-kind-call-signature > .tsd-kind-icon:before {
  background-position: -136px -170px;
}
.tsd-is-static.tsd-kind-call-signature.tsd-is-protected > .tsd-kind-icon:before {
  background-position: -153px -170px;
}
.tsd-is-static.tsd-kind-call-signature.tsd-is-private > .tsd-kind-icon:before {
  background-position: -119px -170px;
}
.tsd-is-static.tsd-kind-call-signature.tsd-parent-kind-class > .tsd-kind-icon:before {
  background-position: -51px -170px;
}
.tsd-is-static.tsd-kind-call-signature.tsd-parent-kind-class.tsd-is-inherited > .tsd-kind-icon:before {
  background-position: -68px -170px;
}
.tsd-is-static.tsd-kind-call-signature.tsd-parent-kind-class.tsd-is-protected > .tsd-kind-icon:before {
  background-position: -85px -170px;
}
.tsd-is-static.tsd-kind-call-signature.tsd-parent-kind-class.tsd-is-protected.tsd-is-inherited > .tsd-kind-icon:before {
  background-position: -102px -170px;
}
.tsd-is-static.tsd-kind-call-signature.tsd-parent-kind-class.tsd-is-private > .tsd-kind-icon:before {
  background-position: -119px -170px;
}
.tsd-is-static.tsd-kind-call-signature.tsd-parent-kind-enum > .tsd-kind-icon:before {
  background-position: -170px -170px;
}
.tsd-is-static.tsd-kind-call-signature.tsd-parent-kind-enum.tsd-is-protected > .tsd-kind-icon:before {
  background-position: -187px -170px;
}
.tsd-is-static.tsd-kind-call-signature.tsd-parent-kind-enum.tsd-is-private > .tsd-kind-icon:before {
  background-position: -119px -170px;
}
.tsd-is-static.tsd-kind-call-signature.tsd-parent-kind-interface > .tsd-kind-icon:before {
  background-position: -204px -170px;
}
.tsd-is-static.tsd-kind-call-signature.tsd-parent-kind-interface.tsd-is-inherited > .tsd-kind-icon:before {
  background-position: -221px -170px;
}

.tsd-is-static.tsd-kind-event > .tsd-kind-icon:before {
  background-position: -136px -187px;
}
.tsd-is-static.tsd-kind-event.tsd-is-protected > .tsd-kind-icon:before {
  background-position: -153px -187px;
}
.tsd-is-static.tsd-kind-event.tsd-is-private > .tsd-kind-icon:before {
  background-position: -119px -187px;
}
.tsd-is-static.tsd-kind-event.tsd-parent-kind-class > .tsd-kind-icon:before {
  background-position: -51px -187px;
}
.tsd-is-static.tsd-kind-event.tsd-parent-kind-class.tsd-is-inherited > .tsd-kind-icon:before {
  background-position: -68px -187px;
}
.tsd-is-static.tsd-kind-event.tsd-parent-kind-class.tsd-is-protected > .tsd-kind-icon:before {
  background-position: -85px -187px;
}
.tsd-is-static.tsd-kind-event.tsd-parent-kind-class.tsd-is-protected.tsd-is-inherited > .tsd-kind-icon:before {
  background-position: -102px -187px;
}
.tsd-is-static.tsd-kind-event.tsd-parent-kind-class.tsd-is-private > .tsd-kind-icon:before {
  background-position: -119px -187px;
}
.tsd-is-static.tsd-kind-event.tsd-parent-kind-enum > .tsd-kind-icon:before {
  background-position: -170px -187px;
}
.tsd-is-static.tsd-kind-event.tsd-parent-kind-enum.tsd-is-protected > .tsd-kind-icon:before {
  background-position: -187px -187px;
}
.tsd-is-static.tsd-kind-event.tsd-parent-kind-enum.tsd-is-private > .tsd-kind-icon:before {
  background-position: -119px -187px;
}
.tsd-is-static.tsd-kind-event.tsd-parent-kind-interface > .tsd-kind-icon:before {
  background-position: -204px -187px;
}
.tsd-is-static.tsd-kind-event.tsd-parent-kind-interface.tsd-is-inherited > .tsd-kind-icon:before {
  background-position: -221px -187px;
}

@keyframes fade-in {
  from {
    opacity: 0;
  }
  to {
    opacity: 1;
  }
}
@keyframes fade-out {
  from {
    opacity: 1;
    visibility: visible;
  }
  to {
    opacity: 0;
  }
}
@keyframes fade-in-delayed {
  0% {
    opacity: 0;
  }
  33% {
    opacity: 0;
  }
  100% {
    opacity: 1;
  }
}
@keyframes fade-out-delayed {
  0% {
    opacity: 1;
    visibility: visible;
  }
  66% {
    opacity: 0;
  }
  100% {
    opacity: 0;
  }
}
@keyframes shift-to-left {
  from {
    transform: translate(0, 0);
  }
  to {
    transform: translate(-25%, 0);
  }
}
@keyframes unshift-to-left {
  from {
    transform: translate(-25%, 0);
  }
  to {
    transform: translate(0, 0);
  }
}
@keyframes pop-in-from-right {
  from {
    transform: translate(100%, 0);
  }
  to {
    transform: translate(0, 0);
  }
}
@keyframes pop-out-to-right {
  from {
    transform: translate(0, 0);
    visibility: visible;
  }
  to {
    transform: translate(100%, 0);
  }
}
body {
<<<<<<< HEAD
  background: #fdfdfd;
  font-family: "Segoe UI", sans-serif;
  font-size: 16px;
  color: #222;
}

a {
  color: #4da6ff;
=======
  background: var(--color-background);
  font-family: "Segoe UI", sans-serif;
  font-size: 16px;
  color: var(--color-text);
}

a {
  color: var(--color-link);
>>>>>>> 04271cb0
  text-decoration: none;
}
a:hover {
  text-decoration: underline;
}

code, pre {
  font-family: Menlo, Monaco, Consolas, "Courier New", monospace;
  padding: 0.2em;
  margin: 0;
  font-size: 14px;
<<<<<<< HEAD
  background-color: rgba(0, 0, 0, 0.04);
=======
  background-color: var(--color-code-background);
>>>>>>> 04271cb0
}

pre {
  padding: 10px;
}
pre code {
  padding: 0;
  font-size: 100%;
  background-color: transparent;
}

<<<<<<< HEAD
=======
blockquote {
  margin: 1em 0;
  padding-left: 1em;
  border-left: 4px solid gray;
}

>>>>>>> 04271cb0
.tsd-typography {
  line-height: 1.333em;
}
.tsd-typography ul {
  list-style: square;
  padding: 0 0 0 20px;
  margin: 0;
}
.tsd-typography h4, .tsd-typography .tsd-index-panel h3, .tsd-index-panel .tsd-typography h3, .tsd-typography h5, .tsd-typography h6 {
  font-size: 1em;
  margin: 0;
}
.tsd-typography h5, .tsd-typography h6 {
  font-weight: normal;
}
.tsd-typography p, .tsd-typography ul, .tsd-typography ol {
  margin: 1em 0;
}

@media (min-width: 901px) and (max-width: 1024px) {
  html.default .col-content {
    width: 72%;
  }
  html.default .col-menu {
    width: 28%;
  }
  html.default .tsd-navigation {
    padding-left: 10px;
  }
}
@media (max-width: 900px) {
  html.default .col-content {
    float: none;
    width: 100%;
  }
  html.default .col-menu {
    position: fixed !important;
    overflow: auto;
    -webkit-overflow-scrolling: touch;
    z-index: 1024;
    top: 0 !important;
    bottom: 0 !important;
    left: auto !important;
    right: 0 !important;
    width: 100%;
    padding: 20px 20px 0 0;
    max-width: 450px;
    visibility: hidden;
<<<<<<< HEAD
    background-color: #fff;
=======
    background-color: var(--color-panel);
>>>>>>> 04271cb0
    transform: translate(100%, 0);
  }
  html.default .col-menu > *:last-child {
    padding-bottom: 20px;
  }
  html.default .overlay {
    content: "";
    display: block;
    position: fixed;
    z-index: 1023;
    top: 0;
    left: 0;
    right: 0;
    bottom: 0;
    background-color: rgba(0, 0, 0, 0.75);
    visibility: hidden;
  }
  html.default.to-has-menu .overlay {
    animation: fade-in 0.4s;
  }
  html.default.to-has-menu header,
html.default.to-has-menu footer,
html.default.to-has-menu .col-content {
    animation: shift-to-left 0.4s;
  }
  html.default.to-has-menu .col-menu {
    animation: pop-in-from-right 0.4s;
  }
  html.default.from-has-menu .overlay {
    animation: fade-out 0.4s;
  }
  html.default.from-has-menu header,
html.default.from-has-menu footer,
html.default.from-has-menu .col-content {
    animation: unshift-to-left 0.4s;
  }
  html.default.from-has-menu .col-menu {
    animation: pop-out-to-right 0.4s;
  }
  html.default.has-menu body {
    overflow: hidden;
  }
  html.default.has-menu .overlay {
    visibility: visible;
  }
  html.default.has-menu header,
html.default.has-menu footer,
html.default.has-menu .col-content {
    transform: translate(-25%, 0);
  }
  html.default.has-menu .col-menu {
    visibility: visible;
    transform: translate(0, 0);
  }
}

.tsd-page-title {
  padding: 70px 0 20px 0;
  margin: 0 0 40px 0;
<<<<<<< HEAD
  background: #fff;
=======
  background: var(--color-panel);
>>>>>>> 04271cb0
  box-shadow: 0 0 5px rgba(0, 0, 0, 0.35);
}
.tsd-page-title h1 {
  margin: 0;
}

.tsd-breadcrumb {
  margin: 0;
  padding: 0;
<<<<<<< HEAD
  color: #707070;
}
.tsd-breadcrumb a {
  color: #707070;
=======
  color: var(--color-text-aside);
}
.tsd-breadcrumb a {
  color: var(--color-text-aside);
>>>>>>> 04271cb0
  text-decoration: none;
}
.tsd-breadcrumb a:hover {
  text-decoration: underline;
}
.tsd-breadcrumb li {
  display: inline;
}
.tsd-breadcrumb li:after {
  content: " / ";
}

html.minimal .container {
  margin: 0;
}
html.minimal .container-main {
  padding-top: 50px;
  padding-bottom: 0;
}
html.minimal .content-wrap {
  padding-left: 300px;
}
html.minimal .tsd-navigation {
  position: fixed !important;
  overflow: auto;
  -webkit-overflow-scrolling: touch;
  box-sizing: border-box;
  z-index: 1;
  left: 0;
  top: 40px;
  bottom: 0;
  width: 300px;
  padding: 20px;
  margin: 0;
}
html.minimal .tsd-member .tsd-member {
  margin-left: 0;
}
html.minimal .tsd-page-toolbar {
  position: fixed;
  z-index: 2;
}
html.minimal #tsd-filter .tsd-filter-group {
  right: 0;
  transform: none;
}
html.minimal footer {
  background-color: transparent;
}
html.minimal footer .container {
  padding: 0;
}
html.minimal .tsd-generator {
  padding: 0;
}
@media (max-width: 900px) {
  html.minimal .tsd-navigation {
    display: none;
  }
  html.minimal .content-wrap {
    padding-left: 0;
  }
}

dl.tsd-comment-tags {
  overflow: hidden;
}
dl.tsd-comment-tags dt {
  float: left;
  padding: 1px 5px;
  margin: 0 10px 0 0;
  border-radius: 4px;
<<<<<<< HEAD
  border: 1px solid #707070;
  color: #707070;
=======
  border: 1px solid var(--color-comment-tag);
  color: var(--color-comment-tag);
>>>>>>> 04271cb0
  font-size: 0.8em;
  font-weight: normal;
}
dl.tsd-comment-tags dd {
  margin: 0 0 10px 0;
}
dl.tsd-comment-tags dd:before, dl.tsd-comment-tags dd:after {
  display: table;
  content: " ";
}
dl.tsd-comment-tags dd pre, dl.tsd-comment-tags dd:after {
  clear: both;
}
dl.tsd-comment-tags p {
  margin: 0;
}

.tsd-panel.tsd-comment .lead {
  font-size: 1.1em;
  line-height: 1.333em;
  margin-bottom: 2em;
}
.tsd-panel.tsd-comment .lead:last-child {
  margin-bottom: 0;
}

.toggle-protected .tsd-is-private {
  display: none;
}

.toggle-public .tsd-is-private,
.toggle-public .tsd-is-protected,
.toggle-public .tsd-is-private-protected {
  display: none;
}

.toggle-inherited .tsd-is-inherited {
  display: none;
}

.toggle-externals .tsd-is-external {
  display: none;
}

#tsd-filter {
  position: relative;
  display: inline-block;
  height: 40px;
  vertical-align: bottom;
}
.no-filter #tsd-filter {
  display: none;
}
#tsd-filter .tsd-filter-group {
  display: inline-block;
  height: 40px;
  vertical-align: bottom;
  white-space: nowrap;
}
#tsd-filter input {
  display: none;
}
@media (max-width: 900px) {
  #tsd-filter .tsd-filter-group {
    display: block;
    position: absolute;
    top: 40px;
    right: 20px;
    height: auto;
<<<<<<< HEAD
    background-color: #fff;
=======
    background-color: var(--color-panel);
>>>>>>> 04271cb0
    visibility: hidden;
    transform: translate(50%, 0);
    box-shadow: 0 0 4px rgba(0, 0, 0, 0.25);
  }
  .has-options #tsd-filter .tsd-filter-group {
    visibility: visible;
  }
  .to-has-options #tsd-filter .tsd-filter-group {
    animation: fade-in 0.2s;
  }
  .from-has-options #tsd-filter .tsd-filter-group {
    animation: fade-out 0.2s;
  }
  #tsd-filter label,
#tsd-filter .tsd-select {
    display: block;
    padding-right: 20px;
  }
}

footer {
<<<<<<< HEAD
  border-top: 1px solid #eee;
  background-color: #fff;
}
footer.with-border-bottom {
  border-bottom: 1px solid #eee;
=======
  border-top: 1px solid var(--color-panel-divider);
  background-color: var(--color-panel);
}
footer.with-border-bottom {
  border-bottom: 1px solid var(--color-panel-divider);
>>>>>>> 04271cb0
}
footer .tsd-legend-group {
  font-size: 0;
}
footer .tsd-legend {
  display: inline-block;
  width: 25%;
  padding: 0;
  font-size: 16px;
  list-style: none;
  line-height: 1.333em;
  vertical-align: top;
}
@media (max-width: 900px) {
  footer .tsd-legend {
    width: 50%;
  }
}

.tsd-hierarchy {
  list-style: square;
  padding: 0 0 0 20px;
  margin: 0;
}
.tsd-hierarchy .target {
  font-weight: bold;
}

.tsd-index-panel .tsd-index-content {
  margin-bottom: -30px !important;
}
.tsd-index-panel .tsd-index-section {
  margin-bottom: 30px !important;
}
.tsd-index-panel h3 {
  margin: 0 -20px 10px -20px;
  padding: 0 20px 10px 20px;
<<<<<<< HEAD
  border-bottom: 1px solid #eee;
=======
  border-bottom: 1px solid var(--color-panel-divider);
>>>>>>> 04271cb0
}
.tsd-index-panel ul.tsd-index-list {
  -webkit-column-count: 3;
  -moz-column-count: 3;
  -ms-column-count: 3;
  -o-column-count: 3;
  column-count: 3;
  -webkit-column-gap: 20px;
  -moz-column-gap: 20px;
  -ms-column-gap: 20px;
  -o-column-gap: 20px;
  column-gap: 20px;
  padding: 0;
  list-style: none;
  line-height: 1.333em;
}
@media (max-width: 900px) {
  .tsd-index-panel ul.tsd-index-list {
    -webkit-column-count: 1;
    -moz-column-count: 1;
    -ms-column-count: 1;
    -o-column-count: 1;
    column-count: 1;
  }
}
@media (min-width: 901px) and (max-width: 1024px) {
  .tsd-index-panel ul.tsd-index-list {
    -webkit-column-count: 2;
    -moz-column-count: 2;
    -ms-column-count: 2;
    -o-column-count: 2;
    column-count: 2;
  }
}
.tsd-index-panel ul.tsd-index-list li {
  -webkit-page-break-inside: avoid;
  -moz-page-break-inside: avoid;
  -ms-page-break-inside: avoid;
  -o-page-break-inside: avoid;
  page-break-inside: avoid;
}
.tsd-index-panel a,
.tsd-index-panel .tsd-parent-kind-module a {
<<<<<<< HEAD
  color: #9600ff;
}
.tsd-index-panel .tsd-parent-kind-interface a {
  color: #647F1B;
}
.tsd-index-panel .tsd-parent-kind-enum a {
  color: #937210;
}
.tsd-index-panel .tsd-parent-kind-class a {
  color: #0672DE;
}
.tsd-index-panel .tsd-kind-module a {
  color: #9600ff;
}
.tsd-index-panel .tsd-kind-interface a {
  color: #647F1B;
}
.tsd-index-panel .tsd-kind-enum a {
  color: #937210;
}
.tsd-index-panel .tsd-kind-class a {
  color: #0672DE;
}
.tsd-index-panel .tsd-is-private a {
  color: #707070;
=======
  color: var(--color-ts);
}
.tsd-index-panel .tsd-parent-kind-interface a {
  color: var(--color-ts-interface);
}
.tsd-index-panel .tsd-parent-kind-enum a {
  color: var(--color-ts-enum);
}
.tsd-index-panel .tsd-parent-kind-class a {
  color: var(--color-ts-class);
}
.tsd-index-panel .tsd-kind-module a {
  color: var(--color-ts);
}
.tsd-index-panel .tsd-kind-interface a {
  color: var(--color-ts-interface);
}
.tsd-index-panel .tsd-kind-enum a {
  color: var(--color-ts-enum);
}
.tsd-index-panel .tsd-kind-class a {
  color: var(--color-ts-class);
}
.tsd-index-panel .tsd-is-private a {
  color: var(--color-ts-private);
>>>>>>> 04271cb0
}

.tsd-flag {
  display: inline-block;
  padding: 1px 5px;
  border-radius: 4px;
<<<<<<< HEAD
  color: #fff;
  background-color: #707070;
=======
  color: var(--color-comment-tag-text);
  background-color: var(--color-comment-tag);
>>>>>>> 04271cb0
  text-indent: 0;
  font-size: 14px;
  font-weight: normal;
}

.tsd-anchor {
  position: absolute;
  top: -100px;
}

.tsd-member {
  position: relative;
}
.tsd-member .tsd-anchor + h3 {
  margin-top: 0;
  margin-bottom: 0;
  border-bottom: none;
}
.tsd-member a[data-tsd-kind] {
<<<<<<< HEAD
  color: #9600ff;
}
.tsd-member a[data-tsd-kind=Interface] {
  color: #647F1B;
}
.tsd-member a[data-tsd-kind=Enum] {
  color: #937210;
}
.tsd-member a[data-tsd-kind=Class] {
  color: #0672DE;
}
.tsd-member a[data-tsd-kind=Private] {
  color: #707070;
=======
  color: var(--color-ts);
}
.tsd-member a[data-tsd-kind=Interface] {
  color: var(--color-ts-interface);
}
.tsd-member a[data-tsd-kind=Enum] {
  color: var(--color-ts-enum);
}
.tsd-member a[data-tsd-kind=Class] {
  color: var(--color-ts-class);
}
.tsd-member a[data-tsd-kind=Private] {
  color: var(--color-ts-private);
>>>>>>> 04271cb0
}

.tsd-navigation {
  margin: 0 0 0 40px;
}
.tsd-navigation a {
  display: block;
  padding-top: 2px;
  padding-bottom: 2px;
  border-left: 2px solid transparent;
<<<<<<< HEAD
  color: #222;
=======
  color: var(--color-text);
>>>>>>> 04271cb0
  text-decoration: none;
  transition: border-left-color 0.1s;
}
.tsd-navigation a:hover {
  text-decoration: underline;
}
.tsd-navigation ul {
  margin: 0;
  padding: 0;
  list-style: none;
}
.tsd-navigation li {
  padding: 0;
}

.tsd-navigation.primary {
  padding-bottom: 40px;
}
.tsd-navigation.primary a {
  display: block;
  padding-top: 6px;
  padding-bottom: 6px;
}
.tsd-navigation.primary ul li a {
  padding-left: 5px;
}
.tsd-navigation.primary ul li li a {
  padding-left: 25px;
}
.tsd-navigation.primary ul li li li a {
  padding-left: 45px;
}
.tsd-navigation.primary ul li li li li a {
  padding-left: 65px;
}
.tsd-navigation.primary ul li li li li li a {
  padding-left: 85px;
}
.tsd-navigation.primary ul li li li li li li a {
  padding-left: 105px;
}
.tsd-navigation.primary > ul {
<<<<<<< HEAD
  border-bottom: 1px solid #eee;
}
.tsd-navigation.primary li {
  border-top: 1px solid #eee;
=======
  border-bottom: 1px solid var(--color-panel-divider);
}
.tsd-navigation.primary li {
  border-top: 1px solid var(--color-panel-divider);
>>>>>>> 04271cb0
}
.tsd-navigation.primary li.current > a {
  font-weight: bold;
}
.tsd-navigation.primary li.label span {
  display: block;
  padding: 20px 0 6px 5px;
<<<<<<< HEAD
  color: #707070;
=======
  color: var(--color-menu-label);
>>>>>>> 04271cb0
}
.tsd-navigation.primary li.globals + li > span, .tsd-navigation.primary li.globals + li > a {
  padding-top: 20px;
}

.tsd-navigation.secondary {
  max-height: calc(100vh - 1rem - 40px);
  overflow: auto;
  position: -webkit-sticky;
  position: sticky;
  top: calc(.5rem + 40px);
  transition: 0.3s;
}
.tsd-navigation.secondary.tsd-navigation--toolbar-hide {
  max-height: calc(100vh - 1rem);
  top: 0.5rem;
}
.tsd-navigation.secondary ul {
  transition: opacity 0.2s;
}
.tsd-navigation.secondary ul li a {
  padding-left: 25px;
}
.tsd-navigation.secondary ul li li a {
  padding-left: 45px;
}
.tsd-navigation.secondary ul li li li a {
  padding-left: 65px;
}
.tsd-navigation.secondary ul li li li li a {
  padding-left: 85px;
}
.tsd-navigation.secondary ul li li li li li a {
  padding-left: 105px;
}
.tsd-navigation.secondary ul li li li li li li a {
  padding-left: 125px;
}
.tsd-navigation.secondary ul.current a {
<<<<<<< HEAD
  border-left-color: #eee;
}
.tsd-navigation.secondary li.focus > a,
.tsd-navigation.secondary ul.current li.focus > a {
  border-left-color: #000;
=======
  border-left-color: var(--color-panel-divider);
}
.tsd-navigation.secondary li.focus > a,
.tsd-navigation.secondary ul.current li.focus > a {
  border-left-color: var(--color-menu-divider-focus);
>>>>>>> 04271cb0
}
.tsd-navigation.secondary li.current {
  margin-top: 20px;
  margin-bottom: 20px;
<<<<<<< HEAD
  border-left-color: #eee;
=======
  border-left-color: var(--color-panel-divider);
>>>>>>> 04271cb0
}
.tsd-navigation.secondary li.current > a {
  font-weight: bold;
}

@media (min-width: 901px) {
  .menu-sticky-wrap {
    position: static;
  }
}

.tsd-panel {
  margin: 20px 0;
  padding: 20px;
<<<<<<< HEAD
  background-color: #fff;
=======
  background-color: var(--color-panel);
>>>>>>> 04271cb0
  box-shadow: 0 0 4px rgba(0, 0, 0, 0.25);
}
.tsd-panel:empty {
  display: none;
}
.tsd-panel > h1, .tsd-panel > h2, .tsd-panel > h3 {
  margin: 1.5em -20px 10px -20px;
  padding: 0 20px 10px 20px;
<<<<<<< HEAD
  border-bottom: 1px solid #eee;
=======
  border-bottom: 1px solid var(--color-panel-divider);
>>>>>>> 04271cb0
}
.tsd-panel > h1.tsd-before-signature, .tsd-panel > h2.tsd-before-signature, .tsd-panel > h3.tsd-before-signature {
  margin-bottom: 0;
  border-bottom: 0;
}
.tsd-panel table {
  display: block;
  width: 100%;
  overflow: auto;
  margin-top: 10px;
  word-break: normal;
  word-break: keep-all;
}
.tsd-panel table th {
  font-weight: bold;
}
.tsd-panel table th, .tsd-panel table td {
  padding: 6px 13px;
  border: 1px solid #ddd;
}
.tsd-panel table tr {
  background-color: #fff;
  border-top: 1px solid #ccc;
}
.tsd-panel table tr:nth-child(2n) {
  background-color: #f8f8f8;
}

.tsd-panel-group {
  margin: 60px 0;
}
.tsd-panel-group > h1, .tsd-panel-group > h2, .tsd-panel-group > h3 {
  padding-left: 20px;
  padding-right: 20px;
}

#tsd-search {
  transition: background-color 0.2s;
}
#tsd-search .title {
  position: relative;
  z-index: 2;
}
#tsd-search .field {
  position: absolute;
  left: 0;
  top: 0;
  right: 40px;
  height: 40px;
}
#tsd-search .field input {
  box-sizing: border-box;
  position: relative;
  top: -50px;
  z-index: 1;
  width: 100%;
  padding: 0 10px;
  opacity: 0;
  outline: 0;
  border: 0;
  background: transparent;
<<<<<<< HEAD
  color: #222;
=======
  color: var(--color-text);
>>>>>>> 04271cb0
}
#tsd-search .field label {
  position: absolute;
  overflow: hidden;
  right: -40px;
}
#tsd-search .field input,
#tsd-search .title {
  transition: opacity 0.2s;
}
#tsd-search .results {
  position: absolute;
  visibility: hidden;
  top: 40px;
  width: 100%;
  margin: 0;
  padding: 0;
  list-style: none;
  box-shadow: 0 0 4px rgba(0, 0, 0, 0.25);
}
#tsd-search .results li {
  padding: 0 10px;
<<<<<<< HEAD
  background-color: #fdfdfd;
}
#tsd-search .results li:nth-child(even) {
  background-color: #fff;
=======
  background-color: var(--color-background);
}
#tsd-search .results li:nth-child(even) {
  background-color: var(--color-panel);
>>>>>>> 04271cb0
}
#tsd-search .results li.state {
  display: none;
}
#tsd-search .results li.current,
#tsd-search .results li:hover {
<<<<<<< HEAD
  background-color: #eee;
=======
  background-color: var(--color-panel-divider);
>>>>>>> 04271cb0
}
#tsd-search .results a {
  display: block;
}
#tsd-search .results a:before {
  top: 10px;
}
#tsd-search .results span.parent {
<<<<<<< HEAD
  color: #707070;
  font-weight: normal;
}
#tsd-search.has-focus {
  background-color: #eee;
=======
  color: var(--color-text-aside);
  font-weight: normal;
}
#tsd-search.has-focus {
  background-color: var(--color-panel-divider);
>>>>>>> 04271cb0
}
#tsd-search.has-focus .field input {
  top: 0;
  opacity: 1;
}
#tsd-search.has-focus .title {
  z-index: 0;
  opacity: 0;
}
#tsd-search.has-focus .results {
  visibility: visible;
}
#tsd-search.loading .results li.state.loading {
  display: block;
}
#tsd-search.failure .results li.state.failure {
  display: block;
}

.tsd-signature {
  margin: 0 0 1em 0;
  padding: 10px;
<<<<<<< HEAD
  border: 1px solid #eee;
=======
  border: 1px solid var(--color-panel-divider);
>>>>>>> 04271cb0
  font-family: Menlo, Monaco, Consolas, "Courier New", monospace;
  font-size: 14px;
  overflow-x: auto;
}
.tsd-signature.tsd-kind-icon {
  padding-left: 30px;
}
.tsd-signature.tsd-kind-icon:before {
  top: 10px;
  left: 10px;
}
.tsd-panel > .tsd-signature {
  margin-left: -20px;
  margin-right: -20px;
  border-width: 1px 0;
}
.tsd-panel > .tsd-signature.tsd-kind-icon {
  padding-left: 40px;
}
.tsd-panel > .tsd-signature.tsd-kind-icon:before {
  left: 20px;
}

.tsd-signature-symbol {
<<<<<<< HEAD
  color: #707070;
=======
  color: var(--color-text-aside);
>>>>>>> 04271cb0
  font-weight: normal;
}

.tsd-signature-type {
  font-style: italic;
  font-weight: normal;
}

.tsd-signatures {
  padding: 0;
  margin: 0 0 1em 0;
<<<<<<< HEAD
  border: 1px solid #eee;
=======
  border: 1px solid var(--color-panel-divider);
>>>>>>> 04271cb0
}
.tsd-signatures .tsd-signature {
  margin: 0;
  border-width: 1px 0 0 0;
  transition: background-color 0.1s;
}
.tsd-signatures .tsd-signature:first-child {
  border-top-width: 0;
}
.tsd-signatures .tsd-signature.current {
<<<<<<< HEAD
  background-color: #eee;
=======
  background-color: var(--color-panel-divider);
>>>>>>> 04271cb0
}
.tsd-signatures.active > .tsd-signature {
  cursor: pointer;
}
.tsd-panel > .tsd-signatures {
  margin-left: -20px;
  margin-right: -20px;
  border-width: 1px 0;
}
.tsd-panel > .tsd-signatures .tsd-signature.tsd-kind-icon {
  padding-left: 40px;
}
.tsd-panel > .tsd-signatures .tsd-signature.tsd-kind-icon:before {
  left: 20px;
}
.tsd-panel > a.anchor + .tsd-signatures {
  border-top-width: 0;
  margin-top: -20px;
}

ul.tsd-descriptions {
  position: relative;
  overflow: hidden;
  padding: 0;
  list-style: none;
}
ul.tsd-descriptions.active > .tsd-description {
  display: none;
}
ul.tsd-descriptions.active > .tsd-description.current {
  display: block;
}
ul.tsd-descriptions.active > .tsd-description.fade-in {
  animation: fade-in-delayed 0.3s;
}
ul.tsd-descriptions.active > .tsd-description.fade-out {
  animation: fade-out-delayed 0.3s;
  position: absolute;
  display: block;
  top: 0;
  left: 0;
  right: 0;
  opacity: 0;
  visibility: hidden;
}
ul.tsd-descriptions h4, ul.tsd-descriptions .tsd-index-panel h3, .tsd-index-panel ul.tsd-descriptions h3 {
  font-size: 16px;
  margin: 1em 0 0.5em 0;
}

ul.tsd-parameters,
ul.tsd-type-parameters {
  list-style: square;
  margin: 0;
  padding-left: 20px;
}
ul.tsd-parameters > li.tsd-parameter-signature,
ul.tsd-type-parameters > li.tsd-parameter-signature {
  list-style: none;
  margin-left: -20px;
}
ul.tsd-parameters h5,
ul.tsd-type-parameters h5 {
  font-size: 16px;
  margin: 1em 0 0.5em 0;
}
ul.tsd-parameters .tsd-comment,
ul.tsd-type-parameters .tsd-comment {
  margin-top: -0.5em;
}

.tsd-sources {
  font-size: 14px;
<<<<<<< HEAD
  color: #707070;
  margin: 0 0 1em 0;
}
.tsd-sources a {
  color: #707070;
=======
  color: var(--color-text-aside);
  margin: 0 0 1em 0;
}
.tsd-sources a {
  color: var(--color-text-aside);
>>>>>>> 04271cb0
  text-decoration: underline;
}
.tsd-sources ul, .tsd-sources p {
  margin: 0 !important;
}
.tsd-sources ul {
  list-style: none;
  padding: 0;
}

.tsd-page-toolbar {
  position: fixed;
  z-index: 1;
  top: 0;
  left: 0;
  width: 100%;
  height: 40px;
<<<<<<< HEAD
  color: #333;
  background: #fff;
  border-bottom: 1px solid #eee;
  transition: transform 0.3s linear;
}
.tsd-page-toolbar a {
  color: #333;
=======
  color: var(--color-toolbar-text);
  background: var(--color-toolbar);
  border-bottom: 1px solid var(--color-panel-divider);
  transition: transform 0.3s linear;
}
.tsd-page-toolbar a {
  color: var(--color-toolbar-text);
>>>>>>> 04271cb0
  text-decoration: none;
}
.tsd-page-toolbar a.title {
  font-weight: bold;
}
.tsd-page-toolbar a.title:hover {
  text-decoration: underline;
}
.tsd-page-toolbar .table-wrap {
  display: table;
  width: 100%;
  height: 40px;
}
.tsd-page-toolbar .table-cell {
  display: table-cell;
  position: relative;
  white-space: nowrap;
  line-height: 40px;
}
.tsd-page-toolbar .table-cell:first-child {
  width: 100%;
}

.tsd-page-toolbar--hide {
  transform: translateY(-100%);
}

.tsd-select .tsd-select-list li:before, .tsd-select .tsd-select-label:before, .tsd-widget:before {
  content: "";
  display: inline-block;
  width: 40px;
  height: 40px;
  margin: 0 -8px 0 0;
  background-image: url(../images/widgets.png);
  background-repeat: no-repeat;
  text-indent: -1024px;
  vertical-align: bottom;
}
@media (-webkit-min-device-pixel-ratio: 1.5), (min-resolution: 144dpi) {
  .tsd-select .tsd-select-list li:before, .tsd-select .tsd-select-label:before, .tsd-widget:before {
    background-image: url(../images/widgets@2x.png);
    background-size: 320px 40px;
  }
}

.tsd-widget {
  display: inline-block;
  overflow: hidden;
  opacity: 0.6;
  height: 40px;
  transition: opacity 0.1s, background-color 0.2s;
  vertical-align: bottom;
  cursor: pointer;
}
.tsd-widget:hover {
  opacity: 0.8;
}
.tsd-widget.active {
  opacity: 1;
<<<<<<< HEAD
  background-color: #eee;
=======
  background-color: var(--color-panel-divider);
>>>>>>> 04271cb0
}
.tsd-widget.no-caption {
  width: 40px;
}
.tsd-widget.no-caption:before {
  margin: 0;
}
.tsd-widget.search:before {
  background-position: 0 0;
}
.tsd-widget.menu:before {
  background-position: -40px 0;
}
.tsd-widget.options:before {
  background-position: -80px 0;
}
.tsd-widget.options, .tsd-widget.menu {
  display: none;
}
@media (max-width: 900px) {
  .tsd-widget.options, .tsd-widget.menu {
    display: inline-block;
  }
}
input[type=checkbox] + .tsd-widget:before {
  background-position: -120px 0;
}
input[type=checkbox]:checked + .tsd-widget:before {
  background-position: -160px 0;
}

.tsd-select {
  position: relative;
  display: inline-block;
  height: 40px;
  transition: opacity 0.1s, background-color 0.2s;
  vertical-align: bottom;
  cursor: pointer;
}
.tsd-select .tsd-select-label {
  opacity: 0.6;
  transition: opacity 0.2s;
}
.tsd-select .tsd-select-label:before {
  background-position: -240px 0;
}
.tsd-select.active .tsd-select-label {
  opacity: 0.8;
}
.tsd-select.active .tsd-select-list {
  visibility: visible;
  opacity: 1;
  transition-delay: 0s;
}
.tsd-select .tsd-select-list {
  position: absolute;
  visibility: hidden;
  top: 40px;
  left: 0;
  margin: 0;
  padding: 0;
  opacity: 0;
  list-style: none;
  box-shadow: 0 0 4px rgba(0, 0, 0, 0.25);
  transition: visibility 0s 0.2s, opacity 0.2s;
}
.tsd-select .tsd-select-list li {
  padding: 0 20px 0 0;
<<<<<<< HEAD
  background-color: #fdfdfd;
=======
  background-color: var(--color-background);
>>>>>>> 04271cb0
}
.tsd-select .tsd-select-list li:before {
  background-position: 40px 0;
}
.tsd-select .tsd-select-list li:nth-child(even) {
<<<<<<< HEAD
  background-color: #fff;
}
.tsd-select .tsd-select-list li:hover {
  background-color: #eee;
=======
  background-color: var(--color-panel);
}
.tsd-select .tsd-select-list li:hover {
  background-color: var(--color-panel-divider);
>>>>>>> 04271cb0
}
.tsd-select .tsd-select-list li.selected:before {
  background-position: -200px 0;
}
@media (max-width: 900px) {
  .tsd-select .tsd-select-list {
    top: 0;
    left: auto;
    right: 100%;
    margin-right: -5px;
  }
  .tsd-select .tsd-select-label:before {
    background-position: -280px 0;
  }
}

img {
  max-width: 100%;
}<|MERGE_RESOLUTION|>--- conflicted
+++ resolved
@@ -1,5 +1,3 @@
-<<<<<<< HEAD
-=======
 :root {
   --color-background: #fdfdfd;
   --color-text: #222;
@@ -22,7 +20,6 @@
   --color-toolbar-text: #333;
 }
 
->>>>>>> 04271cb0
 /*! normalize.css v1.1.3 | MIT License | git.io/normalize */
 /* ==========================================================================
  * * HTML5 display definitions
@@ -1610,16 +1607,6 @@
   }
 }
 body {
-<<<<<<< HEAD
-  background: #fdfdfd;
-  font-family: "Segoe UI", sans-serif;
-  font-size: 16px;
-  color: #222;
-}
-
-a {
-  color: #4da6ff;
-=======
   background: var(--color-background);
   font-family: "Segoe UI", sans-serif;
   font-size: 16px;
@@ -1628,7 +1615,6 @@
 
 a {
   color: var(--color-link);
->>>>>>> 04271cb0
   text-decoration: none;
 }
 a:hover {
@@ -1640,11 +1626,7 @@
   padding: 0.2em;
   margin: 0;
   font-size: 14px;
-<<<<<<< HEAD
-  background-color: rgba(0, 0, 0, 0.04);
-=======
   background-color: var(--color-code-background);
->>>>>>> 04271cb0
 }
 
 pre {
@@ -1656,15 +1638,12 @@
   background-color: transparent;
 }
 
-<<<<<<< HEAD
-=======
 blockquote {
   margin: 1em 0;
   padding-left: 1em;
   border-left: 4px solid gray;
 }
 
->>>>>>> 04271cb0
 .tsd-typography {
   line-height: 1.333em;
 }
@@ -1713,11 +1692,7 @@
     padding: 20px 20px 0 0;
     max-width: 450px;
     visibility: hidden;
-<<<<<<< HEAD
-    background-color: #fff;
-=======
     background-color: var(--color-panel);
->>>>>>> 04271cb0
     transform: translate(100%, 0);
   }
   html.default .col-menu > *:last-child {
@@ -1777,11 +1752,7 @@
 .tsd-page-title {
   padding: 70px 0 20px 0;
   margin: 0 0 40px 0;
-<<<<<<< HEAD
-  background: #fff;
-=======
   background: var(--color-panel);
->>>>>>> 04271cb0
   box-shadow: 0 0 5px rgba(0, 0, 0, 0.35);
 }
 .tsd-page-title h1 {
@@ -1791,17 +1762,10 @@
 .tsd-breadcrumb {
   margin: 0;
   padding: 0;
-<<<<<<< HEAD
-  color: #707070;
-}
-.tsd-breadcrumb a {
-  color: #707070;
-=======
   color: var(--color-text-aside);
 }
 .tsd-breadcrumb a {
   color: var(--color-text-aside);
->>>>>>> 04271cb0
   text-decoration: none;
 }
 .tsd-breadcrumb a:hover {
@@ -1874,13 +1838,8 @@
   padding: 1px 5px;
   margin: 0 10px 0 0;
   border-radius: 4px;
-<<<<<<< HEAD
-  border: 1px solid #707070;
-  color: #707070;
-=======
   border: 1px solid var(--color-comment-tag);
   color: var(--color-comment-tag);
->>>>>>> 04271cb0
   font-size: 0.8em;
   font-weight: normal;
 }
@@ -1950,11 +1909,7 @@
     top: 40px;
     right: 20px;
     height: auto;
-<<<<<<< HEAD
-    background-color: #fff;
-=======
     background-color: var(--color-panel);
->>>>>>> 04271cb0
     visibility: hidden;
     transform: translate(50%, 0);
     box-shadow: 0 0 4px rgba(0, 0, 0, 0.25);
@@ -1976,19 +1931,11 @@
 }
 
 footer {
-<<<<<<< HEAD
-  border-top: 1px solid #eee;
-  background-color: #fff;
-}
-footer.with-border-bottom {
-  border-bottom: 1px solid #eee;
-=======
   border-top: 1px solid var(--color-panel-divider);
   background-color: var(--color-panel);
 }
 footer.with-border-bottom {
   border-bottom: 1px solid var(--color-panel-divider);
->>>>>>> 04271cb0
 }
 footer .tsd-legend-group {
   font-size: 0;
@@ -2026,11 +1973,7 @@
 .tsd-index-panel h3 {
   margin: 0 -20px 10px -20px;
   padding: 0 20px 10px 20px;
-<<<<<<< HEAD
-  border-bottom: 1px solid #eee;
-=======
   border-bottom: 1px solid var(--color-panel-divider);
->>>>>>> 04271cb0
 }
 .tsd-index-panel ul.tsd-index-list {
   -webkit-column-count: 3;
@@ -2074,33 +2017,6 @@
 }
 .tsd-index-panel a,
 .tsd-index-panel .tsd-parent-kind-module a {
-<<<<<<< HEAD
-  color: #9600ff;
-}
-.tsd-index-panel .tsd-parent-kind-interface a {
-  color: #647F1B;
-}
-.tsd-index-panel .tsd-parent-kind-enum a {
-  color: #937210;
-}
-.tsd-index-panel .tsd-parent-kind-class a {
-  color: #0672DE;
-}
-.tsd-index-panel .tsd-kind-module a {
-  color: #9600ff;
-}
-.tsd-index-panel .tsd-kind-interface a {
-  color: #647F1B;
-}
-.tsd-index-panel .tsd-kind-enum a {
-  color: #937210;
-}
-.tsd-index-panel .tsd-kind-class a {
-  color: #0672DE;
-}
-.tsd-index-panel .tsd-is-private a {
-  color: #707070;
-=======
   color: var(--color-ts);
 }
 .tsd-index-panel .tsd-parent-kind-interface a {
@@ -2126,20 +2042,14 @@
 }
 .tsd-index-panel .tsd-is-private a {
   color: var(--color-ts-private);
->>>>>>> 04271cb0
 }
 
 .tsd-flag {
   display: inline-block;
   padding: 1px 5px;
   border-radius: 4px;
-<<<<<<< HEAD
-  color: #fff;
-  background-color: #707070;
-=======
   color: var(--color-comment-tag-text);
   background-color: var(--color-comment-tag);
->>>>>>> 04271cb0
   text-indent: 0;
   font-size: 14px;
   font-weight: normal;
@@ -2159,21 +2069,6 @@
   border-bottom: none;
 }
 .tsd-member a[data-tsd-kind] {
-<<<<<<< HEAD
-  color: #9600ff;
-}
-.tsd-member a[data-tsd-kind=Interface] {
-  color: #647F1B;
-}
-.tsd-member a[data-tsd-kind=Enum] {
-  color: #937210;
-}
-.tsd-member a[data-tsd-kind=Class] {
-  color: #0672DE;
-}
-.tsd-member a[data-tsd-kind=Private] {
-  color: #707070;
-=======
   color: var(--color-ts);
 }
 .tsd-member a[data-tsd-kind=Interface] {
@@ -2187,7 +2082,6 @@
 }
 .tsd-member a[data-tsd-kind=Private] {
   color: var(--color-ts-private);
->>>>>>> 04271cb0
 }
 
 .tsd-navigation {
@@ -2198,11 +2092,7 @@
   padding-top: 2px;
   padding-bottom: 2px;
   border-left: 2px solid transparent;
-<<<<<<< HEAD
-  color: #222;
-=======
   color: var(--color-text);
->>>>>>> 04271cb0
   text-decoration: none;
   transition: border-left-color 0.1s;
 }
@@ -2245,17 +2135,10 @@
   padding-left: 105px;
 }
 .tsd-navigation.primary > ul {
-<<<<<<< HEAD
-  border-bottom: 1px solid #eee;
-}
-.tsd-navigation.primary li {
-  border-top: 1px solid #eee;
-=======
   border-bottom: 1px solid var(--color-panel-divider);
 }
 .tsd-navigation.primary li {
   border-top: 1px solid var(--color-panel-divider);
->>>>>>> 04271cb0
 }
 .tsd-navigation.primary li.current > a {
   font-weight: bold;
@@ -2263,11 +2146,7 @@
 .tsd-navigation.primary li.label span {
   display: block;
   padding: 20px 0 6px 5px;
-<<<<<<< HEAD
-  color: #707070;
-=======
   color: var(--color-menu-label);
->>>>>>> 04271cb0
 }
 .tsd-navigation.primary li.globals + li > span, .tsd-navigation.primary li.globals + li > a {
   padding-top: 20px;
@@ -2307,28 +2186,16 @@
   padding-left: 125px;
 }
 .tsd-navigation.secondary ul.current a {
-<<<<<<< HEAD
-  border-left-color: #eee;
-}
-.tsd-navigation.secondary li.focus > a,
-.tsd-navigation.secondary ul.current li.focus > a {
-  border-left-color: #000;
-=======
   border-left-color: var(--color-panel-divider);
 }
 .tsd-navigation.secondary li.focus > a,
 .tsd-navigation.secondary ul.current li.focus > a {
   border-left-color: var(--color-menu-divider-focus);
->>>>>>> 04271cb0
 }
 .tsd-navigation.secondary li.current {
   margin-top: 20px;
   margin-bottom: 20px;
-<<<<<<< HEAD
-  border-left-color: #eee;
-=======
   border-left-color: var(--color-panel-divider);
->>>>>>> 04271cb0
 }
 .tsd-navigation.secondary li.current > a {
   font-weight: bold;
@@ -2343,11 +2210,7 @@
 .tsd-panel {
   margin: 20px 0;
   padding: 20px;
-<<<<<<< HEAD
-  background-color: #fff;
-=======
   background-color: var(--color-panel);
->>>>>>> 04271cb0
   box-shadow: 0 0 4px rgba(0, 0, 0, 0.25);
 }
 .tsd-panel:empty {
@@ -2356,11 +2219,7 @@
 .tsd-panel > h1, .tsd-panel > h2, .tsd-panel > h3 {
   margin: 1.5em -20px 10px -20px;
   padding: 0 20px 10px 20px;
-<<<<<<< HEAD
-  border-bottom: 1px solid #eee;
-=======
   border-bottom: 1px solid var(--color-panel-divider);
->>>>>>> 04271cb0
 }
 .tsd-panel > h1.tsd-before-signature, .tsd-panel > h2.tsd-before-signature, .tsd-panel > h3.tsd-before-signature {
   margin-bottom: 0;
@@ -2422,11 +2281,7 @@
   outline: 0;
   border: 0;
   background: transparent;
-<<<<<<< HEAD
-  color: #222;
-=======
   color: var(--color-text);
->>>>>>> 04271cb0
 }
 #tsd-search .field label {
   position: absolute;
@@ -2449,28 +2304,17 @@
 }
 #tsd-search .results li {
   padding: 0 10px;
-<<<<<<< HEAD
-  background-color: #fdfdfd;
-}
-#tsd-search .results li:nth-child(even) {
-  background-color: #fff;
-=======
   background-color: var(--color-background);
 }
 #tsd-search .results li:nth-child(even) {
   background-color: var(--color-panel);
->>>>>>> 04271cb0
 }
 #tsd-search .results li.state {
   display: none;
 }
 #tsd-search .results li.current,
 #tsd-search .results li:hover {
-<<<<<<< HEAD
-  background-color: #eee;
-=======
   background-color: var(--color-panel-divider);
->>>>>>> 04271cb0
 }
 #tsd-search .results a {
   display: block;
@@ -2479,19 +2323,11 @@
   top: 10px;
 }
 #tsd-search .results span.parent {
-<<<<<<< HEAD
-  color: #707070;
-  font-weight: normal;
-}
-#tsd-search.has-focus {
-  background-color: #eee;
-=======
   color: var(--color-text-aside);
   font-weight: normal;
 }
 #tsd-search.has-focus {
   background-color: var(--color-panel-divider);
->>>>>>> 04271cb0
 }
 #tsd-search.has-focus .field input {
   top: 0;
@@ -2514,11 +2350,7 @@
 .tsd-signature {
   margin: 0 0 1em 0;
   padding: 10px;
-<<<<<<< HEAD
-  border: 1px solid #eee;
-=======
   border: 1px solid var(--color-panel-divider);
->>>>>>> 04271cb0
   font-family: Menlo, Monaco, Consolas, "Courier New", monospace;
   font-size: 14px;
   overflow-x: auto;
@@ -2543,11 +2375,7 @@
 }
 
 .tsd-signature-symbol {
-<<<<<<< HEAD
-  color: #707070;
-=======
   color: var(--color-text-aside);
->>>>>>> 04271cb0
   font-weight: normal;
 }
 
@@ -2559,11 +2387,7 @@
 .tsd-signatures {
   padding: 0;
   margin: 0 0 1em 0;
-<<<<<<< HEAD
-  border: 1px solid #eee;
-=======
   border: 1px solid var(--color-panel-divider);
->>>>>>> 04271cb0
 }
 .tsd-signatures .tsd-signature {
   margin: 0;
@@ -2574,11 +2398,7 @@
   border-top-width: 0;
 }
 .tsd-signatures .tsd-signature.current {
-<<<<<<< HEAD
-  background-color: #eee;
-=======
   background-color: var(--color-panel-divider);
->>>>>>> 04271cb0
 }
 .tsd-signatures.active > .tsd-signature {
   cursor: pointer;
@@ -2652,19 +2472,11 @@
 
 .tsd-sources {
   font-size: 14px;
-<<<<<<< HEAD
-  color: #707070;
-  margin: 0 0 1em 0;
-}
-.tsd-sources a {
-  color: #707070;
-=======
   color: var(--color-text-aside);
   margin: 0 0 1em 0;
 }
 .tsd-sources a {
   color: var(--color-text-aside);
->>>>>>> 04271cb0
   text-decoration: underline;
 }
 .tsd-sources ul, .tsd-sources p {
@@ -2682,15 +2494,6 @@
   left: 0;
   width: 100%;
   height: 40px;
-<<<<<<< HEAD
-  color: #333;
-  background: #fff;
-  border-bottom: 1px solid #eee;
-  transition: transform 0.3s linear;
-}
-.tsd-page-toolbar a {
-  color: #333;
-=======
   color: var(--color-toolbar-text);
   background: var(--color-toolbar);
   border-bottom: 1px solid var(--color-panel-divider);
@@ -2698,7 +2501,6 @@
 }
 .tsd-page-toolbar a {
   color: var(--color-toolbar-text);
->>>>>>> 04271cb0
   text-decoration: none;
 }
 .tsd-page-toolbar a.title {
@@ -2758,11 +2560,7 @@
 }
 .tsd-widget.active {
   opacity: 1;
-<<<<<<< HEAD
-  background-color: #eee;
-=======
   background-color: var(--color-panel-divider);
->>>>>>> 04271cb0
 }
 .tsd-widget.no-caption {
   width: 40px;
@@ -2831,27 +2629,16 @@
 }
 .tsd-select .tsd-select-list li {
   padding: 0 20px 0 0;
-<<<<<<< HEAD
-  background-color: #fdfdfd;
-=======
   background-color: var(--color-background);
->>>>>>> 04271cb0
 }
 .tsd-select .tsd-select-list li:before {
   background-position: 40px 0;
 }
 .tsd-select .tsd-select-list li:nth-child(even) {
-<<<<<<< HEAD
-  background-color: #fff;
-}
-.tsd-select .tsd-select-list li:hover {
-  background-color: #eee;
-=======
   background-color: var(--color-panel);
 }
 .tsd-select .tsd-select-list li:hover {
   background-color: var(--color-panel-divider);
->>>>>>> 04271cb0
 }
 .tsd-select .tsd-select-list li.selected:before {
   background-position: -200px 0;
